--- conflicted
+++ resolved
@@ -77,12 +77,8 @@
     getProcessedRawMarkerTable,
     threadSelectors.getStringTable,
     _getFirstSampleTime,
-<<<<<<< HEAD
     _getLastSampleTime,
-    MarkerData.getTracingMarkers
-=======
     MarkerData.deriveMarkersFromRawMarkerTable
->>>>>>> 0a2c1344
   );
 
   const getCommittedRangeFilteredMarkers: Selector<Marker[]> = createSelector(
