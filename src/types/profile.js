/* This Source Code Form is subject to the terms of the Mozilla Public
 * License, v. 2.0. If a copy of the MPL was not distributed with this
 * file, You can obtain one at http://mozilla.org/MPL/2.0/. */

// @flow

import type { Milliseconds, Address, Microseconds, Bytes } from './units';
import type { StringTable } from '../utils/string-table';
import type { MarkerPayload, MarkerSchema, MarkerFormatType } from './markers';
import type { MarkerPhase, ProfilingLog } from './gecko-profile';

export type IndexIntoStackTable = number;
export type IndexIntoSamplesTable = number;
export type IndexIntoRawMarkerTable = number;
export type IndexIntoFrameTable = number;
export type IndexIntoStringTable = number;
export type IndexIntoFuncTable = number;
export type IndexIntoResourceTable = number;
export type IndexIntoLibs = number;
export type IndexIntoNativeSymbolTable = number;
export type IndexIntoCategoryList = number;
export type IndexIntoSubcategoryListForCategory = number;
export type resourceTypeEnum = number;
export type ThreadIndex = number;
// The Tid is most often a number. However in some cases such as merged profiles
// we could generate a string.
export type Tid = number | string;
export type IndexIntoJsTracerEvents = number;
export type CounterIndex = number;
export type TabID = number;
export type InnerWindowID = number;

/**
 * Pids are strings, often stringified numbers. Strings allow creating unique
 * values when multiple processes with the same pid exist in the same profile,
 * such as during profile merging or diffing.
 */
export type Pid = string;

/**
 * The stack table stores the tree of stack nodes of a thread.
 * The shape of the tree is encoded in the prefix column: Root stack nodes have
 * null as their prefix, and every non-root stack has the stack index of its
 * "caller" / "parent" as its prefix.
 * Every stack node also has a frame and a category.
 * A "call stack" is a list of frames. Every stack index in the stack table
 * represents such a call stack; the "list of frames" is obtained by walking
 * the path in the tree from the root to the given stack node.
 *
 * Stacks are used in the thread's samples; each sample refers to a stack index.
 * Stacks can be shared between samples.
 *
 * With this representation, every sample only needs to store a single integer
 * to identify the sample's stack.
 * We take advantage of the fact that many call stacks in the profile have a
 * shared prefix; storing these stacks as a tree saves a lot of space compared
 * to storing them as actual lists of frames.
 *
 * The category of a stack node is always non-null and is derived from a stack's
 * frame and its prefix. Frames can have null categories, stacks cannot. If a
 * stack's frame has a null category, the stack inherits the category of its
 * prefix stack. Root stacks whose frame has a null stack have their category
 * set to the "default category". (The default category is currently defined as
 * the category in the profile's category list whose color is "grey", and such
 * a category is required to be present.)
 *
 * You could argue that the stack table's category column is derived data and as
 * such doesn't need to be stored in the profile itself. This is true, but
 * storing this information in the stack table makes it a lot easier to carry
 * it through various transforms that we apply to threads.
 * For example, here's a case where a stack's category is not recoverable from
 * any other information in the transformed thread:
 * In the call path
 *   someJSFunction [JS] -> Node.insertBefore [DOM] -> nsAttrAndChildArray::InsertChildAt,
 * the stack node for nsAttrAndChildArray::InsertChildAt should inherit the
 * category DOM from its "Node.insertBefore" prefix stack. And it should keep
 * the DOM category even if you apply the "Merge node into calling function"
 * transform to Node.insertBefore. This transform removes the stack node
 * "Node.insertBefore" from the stackTable, so the information about the DOM
 * category would be lost if it wasn't inherited into the
 * nsAttrAndChildArray::InsertChildAt stack before transforms are applied.
 */
export type StackTable = {|
  frame: IndexIntoFrameTable[],
  // Imported profiles may not have categories. In this case fill the array with 0s.
  category: IndexIntoCategoryList[],
  subcategory: IndexIntoSubcategoryListForCategory[],
  prefix: Array<IndexIntoStackTable | null>,
  length: number,
|};

/**
 * Profile samples can come in a variety of forms and represent different information.
 * The Gecko Profiler by default uses sample counts, as it samples on a fixed interval.
 * These samples are all weighted equally by default, with a weight of one. However in
 * comparison profiles, some weights are negative, creating a "diff" profile.
 *
 * In addition, tracing formats can fit into the sample-based format by reporting
 * the "self time" of the profile. Each of these "self time" samples would then
 * provide the weight, in duration. Currently, the tracing format assumes that
 * the timing comes in milliseconds (see 'tracing-ms') but if needed, microseconds
 * or nanoseconds support could be added.
 *
 * e.g. The following tracing data could be represented as samples:
 *
 *     0 1 2 3 4 5 6 7 8 9 10
 *     | | | | | | | | | | |
 *     - - - - - - - - - - -
 *     A A A A A A A A A A A
 *         B B D D D D
 *         C C E E E E
 *                                     .
 * This chart represents the self time.
 *
 *     0 1 2 3 4 5 6 7 8 9 10
 *     | | | | | | | | | | |
 *     A A C C E E E E A A A
 *
 * And finally this is what the samples table would look like.
 *
 *     SamplesTable = {
 *       time:   [0,   2,   4, 8],
 *       stack:  [A, ABC, ADE, A],
 *       weight: [2,   2,   4, 3],
 *     }
 */
export type WeightType = 'samples' | 'tracing-ms' | 'bytes';

type SamplesLikeTableShape = {
  stack: Array<IndexIntoStackTable | null>,
  time: Milliseconds[],
  // An optional weight array. If not present, then the weight is assumed to be 1.
  // See the WeightType type for more information.
  weight: null | number[],
  weightType: WeightType,
  length: number,
};

export type SamplesLikeTable =
  | SamplesLikeTableShape
  | SamplesTable
  | NativeAllocationsTable
  | JsAllocationsTable;

/**
 * The Gecko Profiler records samples of what function was currently being executed, and
 * the callstack that is associated with it. This is done at a fixed but configurable
 * rate, e.g. every 1 millisecond. This table represents the minimal amount of
 * information that is needed to represent that sampled function. Most of the entries
 * are indices into other tables.
 */
export type SamplesTable = {|
  // Responsiveness is the older version of eventDelay. It injects events every 16ms.
  // This is optional because newer profiles don't have that field anymore.
  responsiveness?: Array<?Milliseconds>,
  // Event delay is the newer version of responsiveness. It allow us to get a finer-grained
  // view of jank by inferring what would be the delay of a hypothetical input event at
  // any point in time. It requires a pre-processing to be able to visualize properly.
  // This is optional because older profiles didn't have that field.
  eventDelay?: Array<?Milliseconds>,
  stack: Array<IndexIntoStackTable | null>,
  time: Milliseconds[],
  // An optional weight array. If not present, then the weight is assumed to be 1.
  // See the WeightType type for more information.
  weight: null | number[],
  weightType: WeightType,
  // CPU usage value of the current thread. Its values are null only if the back-end
  // fails to get the CPU usage from operating system.
  // It's landed in Firefox 86, and it is optional because older profile
  // versions may not have it or that feature could be disabled. No upgrader was
  // written for this change because it's a completely new data source.
  threadCPUDelta?: Array<number | null>,
  // This property isn't present in normal threads. However it's present for
  // merged threads, so that we know the origin thread for these samples.
  threadId?: Tid[],
  length: number,
|};

/**
 * JS allocations are recorded as a marker payload, but in profile processing they
 * are moved to the Thread. This allows them to be part of the stack processing pipeline.
 */
export type JsAllocationsTable = {|
  time: Milliseconds[],
  className: string[],
  typeName: string[], // Currently only 'JSObject'
  coarseType: string[], // Currently only 'Object',
  // "weight" is used here rather than "bytes", so that this type will match the
  // SamplesLikeTableShape.
  weight: Bytes[],
  weightType: 'bytes',
  inNursery: boolean[],
  stack: Array<IndexIntoStackTable | null>,
  length: number,
|};

/**
 * This variant is the original version of the table, before the memory address
 * and threadId were added.
 */
export type UnbalancedNativeAllocationsTable = {|
  time: Milliseconds[],
  // "weight" is used here rather than "bytes", so that this type will match the
  // SamplesLikeTableShape.
  weight: Bytes[],
  weightType: 'bytes',
  stack: Array<IndexIntoStackTable | null>,
  length: number,
|};

/**
 * The memory address and thread ID were added later.
 */
export type BalancedNativeAllocationsTable = {|
  ...UnbalancedNativeAllocationsTable,
  memoryAddress: number[],
  threadId: number[],
|};

/**
 * Native allocations are recorded as a marker payload, but in profile processing they
 * are moved to the Thread. This allows them to be part of the stack processing pipeline.
 * Currently they include native allocations and deallocations. However, both
 * of them are sampled independently, so they will be unbalanced if summed togther.
 */
export type NativeAllocationsTable =
  | UnbalancedNativeAllocationsTable
  | BalancedNativeAllocationsTable;

/**
 * This is the base abstract class that marker payloads inherit from. This probably isn't
 * used directly in profiler.firefox.com, but is provided here for mainly documentation
 * purposes.
 */
export type ProfilerMarkerPayload = {
  type: string,
  startTime?: Milliseconds,
  endTime?: Milliseconds,
  stack?: Thread,
};

/**
 * Markers represent arbitrary events that happen within the browser. They have a
 * name, time, and potentially a JSON data payload. These can come from all over the
 * system. For instance Paint markers instrument the rendering and layout process.
 * Engineers can easily add arbitrary markers to their code without coordinating with
 * profiler.firefox.com to instrument their code.
 *
 * In the profile, these markers are raw and unprocessed. In the marker selectors, we
 * can run them through a processing pipeline to match up start and end markers to
 * create markers with durations, or even take a string-only marker and parse
 * it into a structured marker.
 */
export type RawMarkerTable = {|
  data: Array<MarkerPayload | null>,
  name: IndexIntoStringTable[],
  startTime: Array<number | null>,
  endTime: Array<number | null>,
  phase: MarkerPhase[],
  category: IndexIntoCategoryList[],
  // This property isn't present in normal threads. However it's present for
  // merged threads, so that we know the origin thread for these markers.
  threadId?: Tid[],
  length: number,
|};

/**
 * Frames contain the context information about the function execution at the moment in
 * time. The caller/callee relationship between frames is defined by the StackTable.
 */
export type FrameTable = {|
  // If this is a frame for native code, the address is the address of the frame's
  // assembly instruction,  relative to the native library that contains it.
  //
  // For frames obtained from stack walking, the address points into the call instruction.
  // It is not a return address, it is a "nudged" return address (i.e. return address
  // minus one byte). This is different from the Gecko profile format. The conversion
  // is performed at the end of profile processing. See the big comment above
  // nudgeReturnAddresses for more details.
  //
  // The library which this address is relative to is given by the frame's nativeSymbol:
  // frame -> nativeSymbol -> lib.
  address: Array<Address | -1>,

  // The inline depth for this frame. If there is an inline stack at an address,
  // we create multiple frames with the same address, one for each depth.
  // The outermost frame always has depth 0.
  //
  // Example:
  // If the raw stack is 0x10 -> 0x20 -> 0x30, and symbolication adds two inline frames
  // for 0x10, no inline frame for 0x20, and one inline frame for 0x30, then the
  // symbolicated stack will be the following:
  //
  // func:        outer1 -> inline1a -> inline1b -> outer2 -> outer3 -> inline3a
  // address:     0x10   -> 0x10     -> 0x10     -> 0x20   -> 0x30   -> 0x30
  // inlineDepth:    0   ->    1     ->    2     ->    0   ->    0   ->    1
  //
  // Background:
  // When a compiler performs an inlining optimization, it removes a call to a function
  // and instead generates the code for the called function directly into the outer
  // function. But it remembers which instructions were the result of this inlining,
  // so that information about the inlined function can be recovered from the debug
  // information during symbolication, based on the instruction address.
  // The compiler can choose to do inlining multiple levels deep: An instruction can
  // be the result of a whole "inline stack" of functions.
  // Before symbolication, all frames have depth 0. During symbolication, we resolve
  // addresses to inline stacks, and create extra frames with non-zero depths as needed.
  //
  // The frames of an inline stack at an address all have the same address and the same
  // nativeSymbol, but each has a different func and line.
  inlineDepth: number[],

  category: (IndexIntoCategoryList | null)[],
  subcategory: (IndexIntoSubcategoryListForCategory | null)[],
  func: IndexIntoFuncTable[],

  // The symbol index (referring into this thread's nativeSymbols table) corresponding
  // to symbol that covers the frame address of this frame. Only non-null for native
  // frames (e.g. C / C++ / Rust code). Null before symbolication.
  nativeSymbol: (IndexIntoNativeSymbolTable | null)[],

  // Inner window ID of JS frames. JS frames can be correlated to a Page through this value.
  // It's used to determine which JS frame belongs to which web page so we can display
  // that information and filter for single tab profiling.
  // `0` for non-JS frames and the JS frames that failed to get the ID. `0` means "null value"
  // because that's what Firefox platform DOM side assigns when it fails to get the ID or
  // something bad happens during that process. It's not `null` or `-1` because that information
  // is being stored as `uint64_t` there.
  innerWindowID: (InnerWindowID | null)[],

  implementation: (IndexIntoStringTable | null)[],
  line: (number | null)[],
  column: (number | null)[],
  length: number,
|};

/**
 * The funcTable stores the functions that were called in the profile.
 * These can be native functions (e.g. C / C++ / rust), JavaScript functions, or
 * "label" functions. Multiple frames can have the same function: The frame
 * represents which part of a function was being executed at a given moment, and
 * the function groups all frames that occurred inside that function.
 * Concretely, for native code, each encountered instruction address is a separate
 * frame, and the function groups all instruction addresses which were symbolicated
 * with the same function name.
 * For JS code, each encountered line/column in a JS file is a separate frame, and
 * the function represents an entire JS function which can span multiple lines.
 *
 * Funcs that are orphaned, i.e. funcs that no frame refers to, do not have
 * meaningful values in their fields. Symbolication will cause many funcs that
 * were created upfront to become orphaned, as the frames that originally referred
 * to them get reassigned to the canonical func for their actual function.
 */
export type FuncTable = {|
  // The function name.
  name: Array<IndexIntoStringTable>,

  // isJS and relevantForJS describe the function type. Non-JavaScript functions
  // can be marked as "relevant for JS" so that for example DOM API label functions
  // will show up in any JavaScript stack views.
  // It may be worth combining these two fields into one:
  // https://github.com/firefox-devtools/profiler/issues/2543
  isJS: Array<boolean>,
  relevantForJS: Array<boolean>,

  // The resource describes "Which bag of code did this function come from?".
  // For JS functions, the resource is of type addon, webhost, otherhost, or url.
  // For native functions, the resource is of type library.
  // For labels and for other unidentified functions, we set the resource to -1.
  resource: Array<IndexIntoResourceTable | -1>,

  // These are non-null for JS functions only. The line and column describe the
  // location of the *start* of the JS function. As for the information about which
  // which lines / columns inside the function were actually hit during execution,
  // that information is stored in the frameTable, not in the funcTable.
  fileName: Array<IndexIntoStringTable | null>,
  lineNumber: Array<number | null>,
  columnNumber: Array<number | null>,

  length: number,
|};

/**
 * The nativeSymbols table stores the addresses and symbol names for all symbols
 * that were encountered by frame addresses in this thread. This table can
 * contain symbols from multiple libraries, and the symbols are in arbitrary
 * order.
 * Note: Despite the similarity in name, this table is not what's usually
 * considered a "symbol table" - normally, a "symbol table" is something that
 * contains *all* symbols of a given library. But this table only contains a
 * subset of those symbols, and mixes symbols from multiple libraries.
 */
export type NativeSymbolTable = {|
  // The library that this native symbol is in.
  libIndex: Array<IndexIntoLibs>,
  // The library-relative offset of this symbol.
  address: Array<Address>,
  // The symbol name, demangled.
  name: Array<IndexIntoStringTable>,
  // The size of the function's machine code (if known), in bytes.
  functionSize: Array<Bytes | null>,

  length: number,
|};

/**
 * The ResourceTable holds additional information about functions. It tends to contain
 * sparse arrays. Multiple functions can point to the same resource.
 */
export type ResourceTable = {|
  length: number,
  lib: Array<IndexIntoLibs | null>,
  name: Array<IndexIntoStringTable>,
  host: Array<IndexIntoStringTable | null>,
  type: resourceTypeEnum[],
|};

/**
 * Information about the shared libraries that were loaded into the processes in
 * the profile. This information is needed during symbolication. Most importantly,
 * the symbolication API requires a debugName + breakpadId for each set of
 * unsymbolicated addresses, to know where to obtain symbols for those addresses.
 */
export type Lib = {|
  arch: string, // e.g. "x86_64"
  name: string, // e.g. "firefox"
  path: string, // e.g. "/Applications/FirefoxNightly.app/Contents/MacOS/firefox"
  debugName: string, // e.g. "firefox", or "firefox.pdb" on Windows
  debugPath: string, // e.g. "/Applications/FirefoxNightly.app/Contents/MacOS/firefox"
  breakpadId: string, // e.g. "E54D3AF274383256B9F6144F83F3F7510"

  // The codeId is currently always null.
  // In the future, it will have the following values:
  //  - On macOS, it will still be null.
  //  - On Linux / Android, it will have the full GNU build id. (The breakpadId
  //    is also based on the build id, but truncates some information.)
  //    This lets us obtain unstripped system libraries on Linux distributions
  //    which have a "debuginfod" server, and we can use those unstripped binaries
  //    for symbolication.
  //  - On Windows, it will be the codeId for the binary (.exe / .dll), as used
  //    by Windows symbol servers. This will allow us to get assembly code for
  //    Windows system libraries for profiles which were captured on another machine.
  codeId: string | null, // e.g. "6132B96B70fd000"
|};

export type Category = {|
  name: string,
  color: string,
  subcategories: string[],
|};

export type CategoryList = Array<Category>;

/**
 * A Page describes the page the browser profiled. In Firefox, TabIDs represent the
 * ID that is shared between multiple frames in a single tab. The Inner Window IDs
 * represent JS `window` objects in each Document. And they are unique for each frame.
 * That's why it's enough to keep only inner Window IDs inside marker payloads.
 * 0 means null(no embedder) for Embedder Window ID.
 *
 * The unique field for a page is innerWindowID.
 */
export type Page = {|
  // Tab ID of the page. This ID is the same for all the pages inside a tab's
  // session history.
  tabID: TabID,
  // ID of the JS `window` object in a `Document`. It's unique for every page.
  innerWindowID: InnerWindowID,
  // Url of this page.
  url: string,
  // Each page describes a frame in websites. A frame can either be the top-most
  // one or inside of another one. For the children frames, `embedderInnerWindowID`
  // points to the innerWindowID of the parent (embedder). It's `0` if there is
  // no embedder, which means that it's the top-most frame. That way all pages
  // can create a tree of pages that can be navigated.
  embedderInnerWindowID: number,
  // If true, this page has been opened in a private browsing window.
  // It's optional because it appeared in Firefox 98, and is absent before when
  // capturing was disabled when a private browsing window was open.
  // The property is always present in Firefox 98+.
  isPrivateBrowsing?: boolean,
  // Favicon data of the page if it was successfully retrieved from Firefox.
  // It's a base64 encoded URI string when available.
  // It's null when Firefox can't get the favicon.
  // This is added in Firefox 134, earlier profiles will not have it.
  favicon?: string | null,
|};

export type PageList = Array<Page>;

/**
 * Information about a period of time during which no samples were collected.
 */
export type PausedRange = {|
  // null if the profiler was already paused at the beginning of the period of
  // time that was present in the profile buffer
  startTime: Milliseconds | null,
  // null if the profiler was still paused when the profile was captured
  endTime: Milliseconds | null,
  reason: 'profiler-paused' | 'collecting',
|};

export type JsTracerTable = {|
  events: Array<IndexIntoStringTable>,
  timestamps: Array<Microseconds>,
  durations: Array<Microseconds | null>,
  line: Array<number | null>, // Line number.
  column: Array<number | null>, // Column number.
  length: number,
|};

export type CounterSamplesTable = {|
  time: Milliseconds[],
  // The number of times the Counter's "number" was changed since the previous sample.
  // This property was mandatory until the format version 42, it was made optional in 43.
  number?: number[],
  // The count of the data, for instance for memory this would be bytes.
  count: number[],
  length: number,
|};

export type GraphColor =
  | 'blue'
  | 'green'
  | 'grey'
  | 'ink'
  | 'magenta'
  | 'orange'
  | 'purple'
  | 'red'
  | 'teal'
  | 'yellow';

export type Counter = {|
  name: string,
  category: string,
  description: string,
  color?: GraphColor,
  pid: Pid,
  mainThreadIndex: ThreadIndex,
  samples: CounterSamplesTable,
|};

/**
 * The statistics about profiler overhead. It includes max/min/mean values of
 * individual and overall overhead timings.
 */
export type ProfilerOverheadStats = {|
  maxCleaning: Microseconds,
  maxCounter: Microseconds,
  maxInterval: Microseconds,
  maxLockings: Microseconds,
  maxOverhead: Microseconds,
  maxThread: Microseconds,
  meanCleaning: Microseconds,
  meanCounter: Microseconds,
  meanInterval: Microseconds,
  meanLockings: Microseconds,
  meanOverhead: Microseconds,
  meanThread: Microseconds,
  minCleaning: Microseconds,
  minCounter: Microseconds,
  minInterval: Microseconds,
  minLockings: Microseconds,
  minOverhead: Microseconds,
  minThread: Microseconds,
  overheadDurations: Microseconds,
  overheadPercentage: Microseconds,
  profiledDuration: Microseconds,
  samplingCount: Microseconds,
|};

/**
 * This object represents the configuration of the profiler when the profile was recorded.
 */
export type ProfilerConfiguration = {|
  threads: string[],
  features: string[],
  capacity: Bytes,
  duration?: number,
  // Optional because that field is introduced in Firefox 72.
  // Active Tab ID indicates a Firefox tab. That field allows us to
  // create an "active tab view".
  // `0` means null value. Firefox only outputs `0` and not null, that's why we
  // should take care of this case while we are consuming it. If it's `0`, we
  // should revert back to the full view since there isn't enough data to show
  // the active tab view.
  activeTabID?: TabID,
|};

/**
 * Gecko Profiler records profiler overhead samples of specific tasks that take time.
 * counters: Time spent during collecting counter samples.
 * expiredMarkerCleaning: Time spent during expired marker cleanup
 * lockings: Time spent during acquiring locks.
 * threads: Time spent during threads sampling and marker collection.
 */
export type ProfilerOverheadSamplesTable = {|
  counters: Array<Microseconds>,
  expiredMarkerCleaning: Array<Microseconds>,
  locking: Array<Microseconds>,
  threads: Array<Microseconds>,
  time: Array<Milliseconds>,
  length: number,
|};

/**
 * Information about profiler overhead. It includes overhead timings for
 * counters, expired marker cleanings, mutex locking and threads. Also it
 * includes statistics about those individual and overall overhead.
 */
export type ProfilerOverhead = {|
  samples: ProfilerOverheadSamplesTable,
  // There is no statistics object if there is no sample.
  statistics?: ProfilerOverheadStats,
  pid: Pid,
  mainThreadIndex: ThreadIndex,
|};

/**
 * Gecko has one or more processes. There can be multiple threads per processes. Each
 * thread has a unique set of tables for its data.
 */
export type Thread = {|
  // This list of process types is defined here:
  // https://searchfox.org/mozilla-central/rev/819cd31a93fd50b7167979607371878c4d6f18e8/xpcom/build/nsXULAppAPI.h#383
  processType:
    | 'default'
    | 'plugin'
    | 'tab'
    | 'ipdlunittest'
    | 'geckomediaplugin'
    | 'gpu'
    | 'pdfium'
    | 'vr'
    // Unknown process type:
    // https://searchfox.org/mozilla-central/rev/819cd31a93fd50b7167979607371878c4d6f18e8/toolkit/xre/nsEmbedFunctions.cpp#232
    | 'invalid'
    | string,
  processStartupTime: Milliseconds,
  processShutdownTime: Milliseconds | null,
  registerTime: Milliseconds,
  unregisterTime: Milliseconds | null,
  pausedRanges: PausedRange[],
  showMarkersInTimeline?: boolean,
  name: string,
  isMainThread: boolean,
  // The eTLD+1 of the isolated content process if provided by the back-end.
  // It will be undefined if:
  // - Fission is not enabled.
  // - It's not an isolated content process.
  // - It's a sanitized profile.
  // - It's a profile from an older Firefox which doesn't include this field (introduced in Firefox 80).
  'eTLD+1'?: string,
  processName?: string,
  isJsTracer?: boolean,
  pid: Pid,
  tid: Tid,
  samples: SamplesTable,
  jsAllocations?: JsAllocationsTable,
  nativeAllocations?: NativeAllocationsTable,
  markers: RawMarkerTable,
  stackTable: StackTable,
  frameTable: FrameTable,
  // Strings for profiles are collected into a single table, and are referred to by
  // their index by other tables.
  stringTable: StringTable,
  funcTable: FuncTable,
  resourceTable: ResourceTable,
  nativeSymbols: NativeSymbolTable,
  jsTracer?: JsTracerTable,
  // If present and true, this thread was launched for a private browsing session only.
  // When false, it can still contain private browsing data if the profile was
  // captured in a non-fission browser.
  // It's absent in Firefox 97 and before, or in Firefox 98+ when this thread
  // had no extra attribute at all.
  isPrivateBrowsing?: boolean,
  // If present and non-0, the number represents the container this thread was loaded in.
  // It's absent in Firefox 97 and before, or in Firefox 98+ when this thread
  // had no extra attribute at all.
  userContextId?: number,
|};

export type ExtensionTable = {|
  baseURL: string[],
  id: string[],
  name: string[],
  length: number,
|};

/**
 * Visual progress describes the visual progression during page load. A sample is generated
 * everytime the visual completeness of the webpage changes.
 */
export type ProgressGraphData = {|
  // A percentage that describes the visual completeness of the webpage, ranging from 0% - 100%
  percent: number,
  // The time in milliseconds which the sample was taken.
  // This can be null due to https://github.com/sitespeedio/browsertime/issues/1746.
  timestamp: Milliseconds | null,
|};

/**
 * Visual metrics are performance metrics that measure above-the-fold webpage visual performance,
 * and more accurately describe how human end-users perceive the speed of webpage loading. These
 * metrics serves as additional metrics to the typical page-level metrics such as onLoad. Visual
 * metrics contains key metrics such as Speed Index, Perceptual Speed Index, and ContentfulSpeedIndex,
 * along with their visual progression. These properties find their way into the gecko profile through running
 * browsertime, which is a tool that lets you collect performance metrics of your website.
 * Browsertime provides the option of generating a gecko profile, which then embeds these visual metrics
 * into the geckoprofile. More information about browsertime can be found through https://github.com/sitespeedio/browsertime.
 * These values are generated only when browsertime is run with --visualMetrics.
 *
 * Most values from this object are generated by the python script https://github.com/sitespeedio/browsertime/blob/6e88284930c1d3ded8d9d95252d2e13c252d361c/browsertime/visualmetrics.py
 * Especially look at the function calculate_visual_metrics.
 * Then the script is called and the result processed from the JS files in https://github.com/sitespeedio/browsertime/tree/6e88284930c1d3ded8d9d95252d2e13c252d361c/lib/video/postprocessing/visualmetrics
 * and https://github.com/sitespeedio/browsertime/blob/6e88284930c1d3ded8d9d95252d2e13c252d361c/lib/core/engine/iteration.js#L261-L264.
 * Finally they're inserted into the JSON profile in https://github.com/sitespeedio/browsertime/blob/6e88284930c1d3ded8d9d95252d2e13c252d361c/lib/firefox/webdriver/firefox.js#L215-L230
 */
export type VisualMetrics = {|
  FirstVisualChange: number,
  LastVisualChange: number,
  SpeedIndex: number,
  VisualProgress: ProgressGraphData[],
  // Contentful and Perceptual values may be missing. They're generated only if
  // the user specifies the options --visualMetricsContentful and
  // --visualMetricsPerceptual in addition to --visualMetrics.
  ContentfulSpeedIndex?: number,
  ContentfulSpeedIndexProgress?: ProgressGraphData[],
  PerceptualSpeedIndex?: number,
  PerceptualSpeedIndexProgress?: ProgressGraphData[],
  // VisualReadiness and VisualCompleteXX values are generated in
  // https://github.com/sitespeedio/browsertime/blob/main/lib/video/postprocessing/visualmetrics/extraMetrics.js
  VisualReadiness: number,
  VisualComplete85: number,
  VisualComplete95: number,
  VisualComplete99: number,
|};

// Units of ThreadCPUDelta values for different platforms.
export type ThreadCPUDeltaUnit = 'ns' | 'µs' | 'variable CPU cycles';

// Object that holds the units of samples table values. Some of the values can be
// different depending on the platform, e.g. threadCPUDelta.
// See https://searchfox.org/mozilla-central/rev/851bbbd9d9a38c2785a24c13b6412751be8d3253/tools/profiler/core/platform.cpp#2601-2606
export type SampleUnits = {|
  +time: 'ms',
  +eventDelay: 'ms',
  +threadCPUDelta: ThreadCPUDeltaUnit,
|};

export type ExtraProfileInfoSection = {|
  // section label
  label: string,
  entries: Array<{|
    label: string,
    format: MarkerFormatType,
    // any value valid for the formatter
    value: any,
  |}>,
|};

/**
 * Meta information associated for the entire profile.
 */
export type ProfileMeta = {|
  // The interval at which the threads are sampled.
  interval: Milliseconds,
  // When the main process started. Timestamp expressed in milliseconds since
  // midnight January 1, 1970 GMT.
  startTime: Milliseconds,
  // The number of milliseconds since midnight January 1, 1970 GMT.
  endTime?: Milliseconds,
  // When the recording started (in milliseconds after startTime).
  profilingStartTime?: Milliseconds,
  // When the recording ended (in milliseconds after startTime).
  profilingEndTime?: Milliseconds,
  // The process type where the Gecko profiler was started. This is the raw enum
  // numeric value as defined here:
  // https://searchfox.org/mozilla-central/rev/819cd31a93fd50b7167979607371878c4d6f18e8/xpcom/build/nsXULAppAPI.h#365
  processType: number,
  // The extensions property landed in Firefox 60, and is only optional because older
  // processed profile versions may not have it. No upgrader was written for this change.
  extensions?: ExtensionTable,
  // The list of categories as provided by the platform. The categories are present for
  // all Firefox profiles, but imported profiles may not include any category support.
  // The front-end will provide a default list of categories, but the saved profile
  // will not include them.
  categories?: CategoryList,
  // The name of the product, most likely "Firefox".
  product: 'Firefox' | string,
  // This value represents a boolean, but for some reason is written out as an int value.
  // It's 0 for the stack walking feature being turned off, and 1 for stackwalking being
  // turned on.
  stackwalk: 0 | 1,
  // A boolean flag indicating whether the profiled application is using a debug build.
  // It's false for opt builds, and true for debug builds.
  // This property is optional because older processed profiles don't have this but
  // this property was added to Firefox a long time ago. It should work on older Firefox
  // versions without any problem.
  debug?: boolean,
  // This is the Gecko profile format version (the unprocessed version received directly
  // from the browser.)
  version: number,
  // This is the processed profile format version.
  preprocessedProfileVersion: number,

  // The following fields are most likely included in Gecko profiles, but are marked
  // optional for imported or converted profiles.

  // The XPCOM ABI (Application Binary Interface) name, taking the form:
  // {CPU_ARCH}-{TARGET_COMPILER_ABI} e.g. "x86_64-gcc3"
  // See https://developer.mozilla.org/en-US/docs/Mozilla/Tech/XPCOM/XPCOM_ABI
  abi?: string,
  // The "misc" value of the browser's user agent, typically the revision of the browser.
  // e.g. "rv:63.0", which would be Firefox 63.0
  // See https://searchfox.org/mozilla-central/rev/819cd31a93fd50b7167979607371878c4d6f18e8/netwerk/protocol/http/nsHttpHandler.h#543
  misc?: string,
  // The OS and CPU. e.g. "Intel Mac OS X"
  oscpu?: string,
  // The size of the main memory in bytes
  mainMemory?: Bytes,
  // The current platform, as taken from the user agent string.
  // See https://searchfox.org/mozilla-central/rev/819cd31a93fd50b7167979607371878c4d6f18e8/netwerk/protocol/http/nsHttpHandler.cpp#992
  platform?:
    | 'Android' // It usually has the version embedded in the string
    | 'Windows'
    | 'Macintosh'
    // X11 is used for historic reasons, but this value means that it is a Unix platform.
    | 'X11'
    | string,
  // The widget toolkit used for GUI rendering.
  // Older versions of Firefox for Linux had the 2 flavors gtk2/gtk3, and so
  // we could find the value "gtk3".
  toolkit?: 'gtk' | 'gtk3' | 'windows' | 'cocoa' | 'android' | string,

  // The appBuildID, sourceURL, physicalCPUs and logicalCPUs properties landed
  // in Firefox 62, and are optional because older processed profile
  // versions may not have them. No upgrader was written for this change.
  // The CPUName property landed in Firefox 108.

  // The build ID/date of the application.
  appBuildID?: string,
  // Arguments to the program (currently only used for imported profiles)
  arguments?: string,
  // The URL to the source revision for this build of the application.
  sourceURL?: string,
  // The physical number of CPU cores for the machine.
  physicalCPUs?: number,
  // The amount of logically available CPU cores for the program.
  logicalCPUs?: number,
  // The name of the CPU (typically a string of up to 48 characters).
  CPUName?: string,
  // A boolean flag indicating whether we symbolicated this profile. If this is
  // false we'll start a symbolication process when the profile is loaded.
  // A missing property means that it's an older profile, it stands for an
  // "unknown" state.  For now we don't do much with it but we may want to
  // propose a manual symbolication in the future.
  symbolicated?: boolean,
  // A boolean flag indicating that symbolication is not supported
  // Used for imported profiles that cannot be symbolicated
  symbolicationNotSupported?: boolean,
  // The Update channel for this build of the application.
  // This property is landed in Firefox 67, and is optional because older
  // processed profile versions may not have them. No upgrader was necessary.
  updateChannel?:
    | 'default' // Local builds
    | 'nightly'
    | 'nightly-try' // Nightly try builds for QA
    | 'aurora' // Developer Edition channel
    | 'beta'
    | 'release'
    | 'esr' // Extended Support Release channel
    | string,
  // Visual metrics contains additional performance metrics such as Speed Index,
  // Perceptual Speed Index, and ContentfulSpeedIndex. This is optional because only
  // profiles generated by browsertime will have this property. Source code for
  // browsertime can be found at https://github.com/sitespeedio/browsertime.
  visualMetrics?: VisualMetrics,
  // The configuration of the profiler at the time of recording. Optional since older
  // versions of Firefox did not include it.
  configuration?: ProfilerConfiguration,
  // Markers are displayed in the UI according to a schema definition. See the
  // MarkerSchema type for more information.
  markerSchema: MarkerSchema[],
  // Units of samples table values.
  // The sampleUnits property landed in Firefox 86, and is only optional because
  // older profile versions may not have it. No upgrader was written for this change.
  sampleUnits?: SampleUnits,
  // Information of the device that profile is captured from.
  // Currently it's only present for Android devices and it includes brand and
  // model names of that device.
  // It's optional because profiles from non-Android devices and from older
  // Firefox versions may not have it.
  // This property landed in Firefox 88.
  device?: string,
  // Profile importers can optionally add information about where they are imported from.
  // They also use the "product" field in the meta information, but this is somewhat
  // ambiguous. This field, if present, is unambiguous that it was imported.
  importedFrom?: string,

  // The following are settings that are used to configure the views for
  // imported profiles, as some features do not make sense for them

  // Do not distinguish between different stack types?
  usesOnlyOneStackType?: boolean,
  // Hide the "implementation" information in the UI (see #3709)?
  doesNotUseFrameImplementation?: boolean,
  // Hide the "Look up the function name on Searchfox" menu entry?
  sourceCodeIsNotOnSearchfox?: boolean,
  // Extra information about the profile, not shown in the "Profile Info" panel,
  // but in the more info panel
  extra?: ExtraProfileInfoSection[],
  // Indexes of the threads that are initially visible in the UI.
  // This is useful for imported profiles for which the internal visibility score
  // ranking does not make sense.
  initialVisibleThreads?: ThreadIndex[],
  // Indexes of the threads that are initially selected in the UI.
  // This is also most useful for imported profiles where just using the first thread
  // of each process might not make sense.
  initialSelectedThreads?: ThreadIndex[],
  // Keep the defined thread order
  keepProfileThreadOrder?: boolean,

  // Grams of CO2 equivalent per kWh. Used to display power track tooltips.
  // Will fallback to the global average if this is missing.
  gramsOfCO2ePerKWh?: number,
|};

/**
 * All of the data for a processed profile.
 */
export type Profile = {|
  meta: ProfileMeta,
  libs: Lib[],
  pages?: PageList,
  // The counters list is optional only because old profilers may not have them.
  // An upgrader could be written to make this non-optional.
  counters?: Counter[],
  // The profilerOverhead list is optional only because old profilers may not
  // have them. An upgrader could be written to make this non-optional.
  // This is list because there is a profiler overhead per process.
  profilerOverhead?: ProfilerOverhead[],
  threads: Thread[],
  profilingLog?: ProfilingLog,
  profileGatheringLog?: ProfilingLog,
|};

<<<<<<< HEAD
export type SerializableThread = {|
  ...$Diff<Thread, { stringTable: UniqueStringArray, samples: SamplesTable }>,
=======
type SerializableThread = {|
  ...$Diff<Thread, { stringTable: StringTable, samples: SamplesTable }>,
>>>>>>> e33bc860
  stringArray: string[],
  samples: SerializableSamplesTable,
|};

/**
 * Starting with version 50 of the processed format, the time column may
 * optionally be serialized as a timeDeltas column instead.
 * Both formats are supported for unserialization.
 */
export type SerializableSamplesTable = {|
  ...$Diff<SamplesTable, { time: Milliseconds[] }>,
  time?: Milliseconds[],
  timeDeltas?: Milliseconds[],
|};

export type SerializableCounterSamplesTable = {|
  ...$Diff<CounterSamplesTable, { time: Milliseconds[] }>,
  time?: Milliseconds[],
  timeDeltas?: Milliseconds[],
|};

export type SerializableCounter = {|
  ...$Diff<Counter, { samples: CounterSamplesTable }>,
  samples: SerializableCounterSamplesTable,
|};

/**
 * The StringTable is a class, and is not serializable to JSON. This profile
 * variant is able to be based into JSON.stringify.
 */
export type SerializableProfile = {|
  ...$Diff<Profile, { threads: Thread[], counters?: Counter[] }>,
  threads: SerializableThread[],
  counters?: SerializableCounter[],
|};<|MERGE_RESOLUTION|>--- conflicted
+++ resolved
@@ -946,13 +946,8 @@
   profileGatheringLog?: ProfilingLog,
 |};
 
-<<<<<<< HEAD
 export type SerializableThread = {|
-  ...$Diff<Thread, { stringTable: UniqueStringArray, samples: SamplesTable }>,
-=======
-type SerializableThread = {|
   ...$Diff<Thread, { stringTable: StringTable, samples: SamplesTable }>,
->>>>>>> e33bc860
   stringArray: string[],
   samples: SerializableSamplesTable,
 |};
