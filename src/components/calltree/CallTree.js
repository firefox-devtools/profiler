/* This Source Code Form is subject to the terms of the Mozilla Public
 * License, v. 2.0. If a copy of the MPL was not distributed with this
 * file, You can obtain one at http://mozilla.org/MPL/2.0/. */
// @flow

import React, { PureComponent } from 'react';
import memoize from 'memoize-immutable';
import { oneLine } from 'common-tags';
import explicitConnect from 'firefox-profiler/utils/connect';
import TreeView from 'firefox-profiler/components/shared/TreeView';
import { CallTreeEmptyReasons } from './CallTreeEmptyReasons';
import Icon from 'firefox-profiler/components/shared/Icon';
import { getCallNodePathFromIndex } from 'firefox-profiler/profile-logic/profile-data';
import {
  getInvertCallstack,
  getImplementationFilter,
  getSearchStringsAsRegExp,
  getSelectedThreadsKey,
} from 'firefox-profiler/selectors/url-state';
import {
  getScrollToSelectionGeneration,
  getFocusCallTreeGeneration,
  getPreviewSelection,
} from 'firefox-profiler/selectors/profile';
import { selectedThreadSelectors } from 'firefox-profiler/selectors/per-thread';
import {
  changeSelectedCallNode,
  changeRightClickedCallNode,
  changeExpandedCallNodes,
  addTransformToStack,
} from 'firefox-profiler/actions/profile-view';
import { assertExhaustiveCheck } from 'firefox-profiler/utils/flow';

import type {
  State,
  ImplementationFilter,
  ThreadsKey,
  CallNodeInfo,
  IndexIntoCallNodeTable,
  CallNodeDisplayData,
  WeightType,
} from 'firefox-profiler/types';
<<<<<<< HEAD
import type { CallTree } from 'firefox-profiler/profile-logic/call-tree';
=======
import type { CallTree as CallTreeType } from '../../profile-logic/call-tree';
>>>>>>> 53152ab8

import type { Column } from 'firefox-profiler/components/shared/TreeView';
import type { ConnectedProps } from 'firefox-profiler/utils/connect';

type StateProps = {|
  +threadsKey: ThreadsKey,
  +scrollToSelectionGeneration: number,
  +focusCallTreeGeneration: number,
  +tree: CallTreeType,
  +callNodeInfo: CallNodeInfo,
  +selectedCallNodeIndex: IndexIntoCallNodeTable | null,
  +rightClickedCallNodeIndex: IndexIntoCallNodeTable | null,
  +expandedCallNodeIndexes: Array<IndexIntoCallNodeTable | null>,
  +searchStringsRegExp: RegExp | null,
  +disableOverscan: boolean,
  +invertCallstack: boolean,
  +implementationFilter: ImplementationFilter,
  +callNodeMaxDepth: number,
  +weightType: WeightType,
|};

type DispatchProps = {|
  +changeSelectedCallNode: typeof changeSelectedCallNode,
  +changeRightClickedCallNode: typeof changeRightClickedCallNode,
  +changeExpandedCallNodes: typeof changeExpandedCallNodes,
  +addTransformToStack: typeof addTransformToStack,
|};

type Props = ConnectedProps<{||}, StateProps, DispatchProps>;

class CallTreeImpl extends PureComponent<Props> {
  _mainColumn: Column = { propName: 'name', title: '' };
  _appendageColumn: Column = { propName: 'lib', title: '' };
  _treeView: TreeView<CallNodeDisplayData> | null = null;
  _takeTreeViewRef = treeView => (this._treeView = treeView);

  /**
   * Call Trees can have different types of "weights" for the data. Choose the
   * appropriate labels for the call tree based on this weight.
   */
  _weightTypeToColumns = memoize(
    (weightType: WeightType): Column[] => {
      switch (weightType) {
        case 'tracing-ms':
          return [
            { propName: 'totalPercent', title: '' },
            {
              propName: 'total',
              title: 'Running Time (ms)',
              tooltip: oneLine`
                The "total" running time includes a summary of all the time where this
                function was observed to be on the stack. This includes the time where
                the function was actually running, and the time spent in the callers from
                this function.
            `,
            },
            {
              propName: 'self',
              title: 'Self (ms)',
              tooltip: oneLine`
                The "self" time only includes the time where the function was
                the leaf-most one on the stack. If this function called into other functions,
                then the "other" functions' time is not included. The "self" time is useful
                for understanding where time was actually spent in a program.
            `,
            },
            { propName: 'icon', title: '', component: Icon },
          ];
        case 'samples':
          return [
            { propName: 'totalPercent', title: '' },
            {
              propName: 'total',
              title: 'Total (samples)',
              tooltip: oneLine`
                The "total" sample count includes a summary of every sample where this
                function was observed to be on the stack. This includes the time where the
                function was actually running, and the time spent in the callers from this
                function.
            `,
            },
            {
              propName: 'self',
              title: 'Self',
              tooltip: oneLine`
                The "self" sample count only includes the samples where the function was
                the leaf-most one on the stack. If this function called into other functions,
                then the "other" functions' counts are not included. The "self" count is useful
                for understanding where time was actually spent in a program.
            `,
            },
            { propName: 'icon', title: '', component: Icon },
          ];
        case 'bytes':
          return [
            { propName: 'totalPercent', title: '' },
            {
              propName: 'total',
              title: 'Total Size (bytes)',
              tooltip: oneLine`
                The "total size" includes a summary of all of the bytes allocated or
                deallocated while this function was observed to be on the stack. This
                includes both the bytes where the function was actually running, and the
                bytes of the callers from this function.
            `,
            },
            {
              propName: 'self',
              title: 'Self (bytes)',
              tooltip: oneLine`
                The "self" bytes includes the bytes allocated or deallocated while this
                function was the leaf-most one on the stack. If this function called into
                other functions, then the "other" functions' bytes are not included.
                The "self" bytes are useful for understanding where memory was actually
                allocated or deallocated in the program.
            `,
            },
            { propName: 'icon', title: '', component: Icon },
          ];
        default:
          throw assertExhaustiveCheck(weightType, 'Unhandled WeightType.');
      }
    },
    // Use a Map cache, as the function only takes one argument, which is a simple string.
    { cache: new Map() }
  );

  componentDidMount() {
    this.focus();
    if (this.props.selectedCallNodeIndex === null) {
      this.procureInterestingInitialSelection();
    } else if (this._treeView) {
      this._treeView.scrollSelectionIntoView();
    }
  }

  componentDidUpdate(prevProps) {
    if (
      this.props.scrollToSelectionGeneration >
      prevProps.scrollToSelectionGeneration
    ) {
      if (this._treeView) {
        this._treeView.scrollSelectionIntoView();
      }
    }

    if (
      this.props.focusCallTreeGeneration > prevProps.focusCallTreeGeneration
    ) {
      this.focus();
    }
  }

  focus() {
    if (this._treeView) {
      this._treeView.focus();
    }
  }

  _onSelectedCallNodeChange = (newSelectedCallNode: IndexIntoCallNodeTable) => {
    const { callNodeInfo, threadsKey, changeSelectedCallNode } = this.props;
    changeSelectedCallNode(
      threadsKey,
      getCallNodePathFromIndex(newSelectedCallNode, callNodeInfo.callNodeTable)
    );
  };

  _onRightClickSelection = (newSelectedCallNode: IndexIntoCallNodeTable) => {
    const { callNodeInfo, threadsKey, changeRightClickedCallNode } = this.props;
    changeRightClickedCallNode(
      threadsKey,
      getCallNodePathFromIndex(newSelectedCallNode, callNodeInfo.callNodeTable)
    );
  };

  _onExpandedCallNodesChange = (
    newExpandedCallNodeIndexes: Array<IndexIntoCallNodeTable | null>
  ) => {
    const { callNodeInfo, threadsKey, changeExpandedCallNodes } = this.props;
    changeExpandedCallNodes(
      threadsKey,
      newExpandedCallNodeIndexes.map(callNodeIndex =>
        getCallNodePathFromIndex(callNodeIndex, callNodeInfo.callNodeTable)
      )
    );
  };

  procureInterestingInitialSelection() {
    // Expand the heaviest callstack up to a certain depth and select the frame
    // at that depth.
    const { tree, expandedCallNodeIndexes } = this.props;
    const newExpandedCallNodeIndexes = expandedCallNodeIndexes.slice();
    const maxInterestingDepth = 17; // scientifically determined
    let currentCallNodeIndex = tree.getRoots()[0];
    if (currentCallNodeIndex === undefined) {
      // This tree is empty.
      return;
    }
    newExpandedCallNodeIndexes.push(currentCallNodeIndex);
    for (let i = 0; i < maxInterestingDepth; i++) {
      const children = tree.getChildren(currentCallNodeIndex);
      if (children.length === 0) {
        break;
      }
      currentCallNodeIndex = children[0];
      newExpandedCallNodeIndexes.push(currentCallNodeIndex);
    }
    this._onExpandedCallNodesChange(newExpandedCallNodeIndexes);

    const category = tree.getDisplayData(currentCallNodeIndex).categoryName;
    if (category !== 'Idle') {
      // If we selected the call node with a "idle" category, we'd have a
      // completely dimmed activity graph because idle stacks are not drawn in
      // this graph. Because this isn't probably what the average user wants we
      // do it only when the category is something different.
      this._onSelectedCallNodeChange(currentCallNodeIndex);
    }
  }

  render() {
    const {
      tree,
      selectedCallNodeIndex,
      rightClickedCallNodeIndex,
      expandedCallNodeIndexes,
      searchStringsRegExp,
      disableOverscan,
      callNodeMaxDepth,
      weightType,
    } = this.props;
    if (tree.getRoots().length === 0) {
      return <CallTreeEmptyReasons />;
    }
    return (
      <TreeView
        tree={tree}
        fixedColumns={this._weightTypeToColumns(weightType)}
        mainColumn={this._mainColumn}
        appendageColumn={this._appendageColumn}
        onSelectionChange={this._onSelectedCallNodeChange}
        onRightClickSelection={this._onRightClickSelection}
        onExpandedNodesChange={this._onExpandedCallNodesChange}
        selectedNodeId={selectedCallNodeIndex}
        rightClickedNodeId={rightClickedCallNodeIndex}
        expandedNodeIds={expandedCallNodeIndexes}
        highlightRegExp={searchStringsRegExp}
        disableOverscan={disableOverscan}
        ref={this._takeTreeViewRef}
        contextMenuId="CallNodeContextMenu"
        maxNodeDepth={callNodeMaxDepth}
        rowHeight={16}
        indentWidth={10}
      />
    );
  }
}

export const CallTree = explicitConnect<{||}, StateProps, DispatchProps>({
  mapStateToProps: (state: State) => ({
    threadsKey: getSelectedThreadsKey(state),
    scrollToSelectionGeneration: getScrollToSelectionGeneration(state),
    focusCallTreeGeneration: getFocusCallTreeGeneration(state),
    tree: selectedThreadSelectors.getCallTree(state),
    callNodeInfo: selectedThreadSelectors.getCallNodeInfo(state),
    selectedCallNodeIndex: selectedThreadSelectors.getSelectedCallNodeIndex(
      state
    ),
    rightClickedCallNodeIndex: selectedThreadSelectors.getRightClickedCallNodeIndex(
      state
    ),
    expandedCallNodeIndexes: selectedThreadSelectors.getExpandedCallNodeIndexes(
      state
    ),
    searchStringsRegExp: getSearchStringsAsRegExp(state),
    disableOverscan: getPreviewSelection(state).isModifying,
    invertCallstack: getInvertCallstack(state),
    implementationFilter: getImplementationFilter(state),
    callNodeMaxDepth: selectedThreadSelectors.getCallNodeMaxDepth(state),
    weightType: selectedThreadSelectors.getWeightTypeForCallTree(state),
  }),
  mapDispatchToProps: {
    changeSelectedCallNode,
    changeRightClickedCallNode,
    changeExpandedCallNodes,
    addTransformToStack,
  },
  component: CallTreeImpl,
});<|MERGE_RESOLUTION|>--- conflicted
+++ resolved
@@ -40,11 +40,9 @@
   CallNodeDisplayData,
   WeightType,
 } from 'firefox-profiler/types';
-<<<<<<< HEAD
+  
 import type { CallTree } from 'firefox-profiler/profile-logic/call-tree';
-=======
-import type { CallTree as CallTreeType } from '../../profile-logic/call-tree';
->>>>>>> 53152ab8
+
 
 import type { Column } from 'firefox-profiler/components/shared/TreeView';
 import type { ConnectedProps } from 'firefox-profiler/utils/connect';
