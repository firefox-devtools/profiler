--- conflicted
+++ resolved
@@ -4,15 +4,11 @@
 
 // @flow
 import * as React from 'react';
-<<<<<<< HEAD
-import StackSettings from 'firefox-profiler/components/shared/StackSettings';
-import TransformNavigator from 'firefox-profiler/components/shared/TransformNavigator';
-import MaybeFlameGraph from './MaybeFlameGraph';
-=======
+
 import StackSettings from '../shared/StackSettings';
 import TransformNavigator from '../shared/TransformNavigator';
 import { MaybeFlameGraph } from './MaybeFlameGraph';
->>>>>>> 73585b97
+
 
 const FlameGraphView = () => (
   <div
