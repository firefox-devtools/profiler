/* This Source Code Form is subject to the terms of the Mozilla Public
 * License, v. 2.0. If a copy of the MPL was not distributed with this
 * file, You can obtain one at http://mozilla.org/MPL/2.0/. */

// @flow
import * as React from 'react';
<<<<<<< HEAD
import { StackSettings } from '../shared/StackSettings';
import { TransformNavigator } from '../shared/TransformNavigator';
=======

import StackSettings from '../shared/StackSettings';
import TransformNavigator from '../shared/TransformNavigator';
>>>>>>> 145c0ac7
import { MaybeFlameGraph } from './MaybeFlameGraph';

const FlameGraphView = () => (
  <div
    className="flameGraph"
    id="flame-graph-tab"
    role="tabpanel"
    aria-labelledby="flame-graph-tab-button"
  >
    <StackSettings hideInvertCallstack={true} />
    <TransformNavigator />
    <MaybeFlameGraph />
  </div>
);

export const FlameGraph = FlameGraphView;<|MERGE_RESOLUTION|>--- conflicted
+++ resolved
@@ -4,14 +4,9 @@
 
 // @flow
 import * as React from 'react';
-<<<<<<< HEAD
+
 import { StackSettings } from '../shared/StackSettings';
 import { TransformNavigator } from '../shared/TransformNavigator';
-=======
-
-import StackSettings from '../shared/StackSettings';
-import TransformNavigator from '../shared/TransformNavigator';
->>>>>>> 145c0ac7
 import { MaybeFlameGraph } from './MaybeFlameGraph';
 
 const FlameGraphView = () => (
