/* This Source Code Form is subject to the terms of the Mozilla Public
 * License, v. 2.0. If a copy of the MPL was not distributed with this
 * file, You can obtain one at http://mozilla.org/MPL/2.0/. */
// @flow

import React, { PureComponent } from 'react';

<<<<<<< HEAD
import EmptyReasons from 'firefox-profiler/components/shared/EmptyReasons';
import { selectedThreadSelectors } from 'firefox-profiler/selectors/per-thread';
=======
import { EmptyReasons } from '../shared/EmptyReasons';
import { selectedThreadSelectors } from '../../selectors/per-thread';
>>>>>>> d574230e

import explicitConnect, {
  type ConnectedProps,
} from 'firefox-profiler/utils/connect';

import type { State } from 'firefox-profiler/types';

type StateProps = {|
  +threadName: string,
|};

type Props = ConnectedProps<{||}, StateProps, {||}>;
class MarkerChartEmptyReasonsImpl extends PureComponent<Props> {
  render() {
    const { threadName } = this.props;

    return (
      <EmptyReasons
        threadName={threadName}
        reason="This thread contains no JS tracer information."
        viewName="js-tracer"
      />
    );
  }
}

export const JsTracerEmptyReasons = explicitConnect<{||}, StateProps, {||}>({
  mapStateToProps: (state: State) => ({
    threadName: selectedThreadSelectors.getFriendlyThreadName(state),
  }),
  component: MarkerChartEmptyReasonsImpl,
});<|MERGE_RESOLUTION|>--- conflicted
+++ resolved
@@ -5,13 +5,8 @@
 
 import React, { PureComponent } from 'react';
 
-<<<<<<< HEAD
-import EmptyReasons from 'firefox-profiler/components/shared/EmptyReasons';
+import { EmptyReasons } from  'firefox-profiler/components/shared/EmptyReasons';
 import { selectedThreadSelectors } from 'firefox-profiler/selectors/per-thread';
-=======
-import { EmptyReasons } from '../shared/EmptyReasons';
-import { selectedThreadSelectors } from '../../selectors/per-thread';
->>>>>>> d574230e
 
 import explicitConnect, {
   type ConnectedProps,
