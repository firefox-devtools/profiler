/* This Source Code Form is subject to the terms of the Mozilla Public
 * License, v. 2.0. If a copy of the MPL was not distributed with this
 * file, You can obtain one at http://mozilla.org/MPL/2.0/. */

// @flow
import * as React from 'react';
import { MenuItem } from '@firefox-devtools/react-contextmenu';
import { Localized } from '@fluent/react';

import { ContextMenu } from './ContextMenu';
import explicitConnect from 'firefox-profiler/utils/connect';
import { parseFileNameFromSymbolication } from 'firefox-profiler/utils/special-paths';
import {
  funcHasDirectRecursiveCall,
  funcHasRecursiveCall,
} from 'firefox-profiler/profile-logic/transforms';
import { getFunctionName } from 'firefox-profiler/profile-logic/function-info';
import {
  getBottomBoxInfoForCallNode,
  getOriginAnnotationForFunc,
} from 'firefox-profiler/profile-logic/profile-data';
import { getCategories } from 'firefox-profiler/selectors';

import copy from 'copy-to-clipboard';
import {
  addTransformToStack,
  addCollapseResourceTransformToStack,
  expandAllCallNodeDescendants,
  updateBottomBoxContentsAndMaybeOpen,
  setContextMenuVisibility,
} from 'firefox-profiler/actions/profile-view';
import {
  getSelectedTab,
  getImplementationFilter,
  getInvertCallstack,
} from 'firefox-profiler/selectors/url-state';
import { getRightClickedCallNodeInfo } from 'firefox-profiler/selectors/right-clicked-call-node';
import { getThreadSelectorsFromThreadsKey } from 'firefox-profiler/selectors/per-thread';
import { oneLine } from 'common-tags';

import {
  convertToTransformType,
  assertExhaustiveCheck,
} from 'firefox-profiler/utils/flow';

import {
  getShouldDisplaySearchfox,
  getInnerWindowIDToPageMap,
} from 'firefox-profiler/selectors/profile';
import { getBrowserConnectionStatus } from 'firefox-profiler/selectors/app';

import type {
  TransformType,
  ImplementationFilter,
  IndexIntoCallNodeTable,
  CallNodePath,
  Thread,
  ThreadsKey,
  CategoryList,
  InnerWindowID,
  Page,
} from 'firefox-profiler/types';

import type { TabSlug } from 'firefox-profiler/app-logic/tabs-handling';
import type { ConnectedProps } from 'firefox-profiler/utils/connect';
<<<<<<< HEAD
import type { CallNodeInfo } from 'firefox-profiler/profile-logic/call-node-info';
=======
import type { BrowserConnectionStatus } from 'firefox-profiler/app-logic/browser-connection';
>>>>>>> 3e62ca18

type StateProps = {|
  +thread: Thread | null,
  +threadsKey: ThreadsKey | null,
  +categories: CategoryList,
  +callNodeInfo: CallNodeInfo | null,
  +rightClickedCallNodePath: CallNodePath | null,
  +rightClickedCallNodeIndex: IndexIntoCallNodeTable | null,
  +implementation: ImplementationFilter,
  +inverted: boolean,
  +selectedTab: TabSlug,
  +displaySearchfox: boolean,
  +browserConnectionStatus: BrowserConnectionStatus,
  +innerWindowIDToPageMap: Map<InnerWindowID, Page> | null,
|};

type DispatchProps = {|
  +addTransformToStack: typeof addTransformToStack,
  +addCollapseResourceTransformToStack: typeof addCollapseResourceTransformToStack,
  +expandAllCallNodeDescendants: typeof expandAllCallNodeDescendants,
  +updateBottomBoxContentsAndMaybeOpen: typeof updateBottomBoxContentsAndMaybeOpen,
  +setContextMenuVisibility: typeof setContextMenuVisibility,
|};

type Props = ConnectedProps<{||}, StateProps, DispatchProps>;

import './CallNodeContextMenu.css';

class CallNodeContextMenuImpl extends React.PureComponent<Props> {
  _hidingTimeout: TimeoutID | null = null;

  // Using setTimeout here is a bit complex, but is necessary to make the menu
  // work fine when we want to display it somewhere when it's already open
  // somewhere else.
  // This is the order of events in such a situation:
  // 0. The menu is open somewhere, it means the user right clicked somewhere
  //     previously, and as a result some node has the "right clicked" status.
  // 1. The user right clicks on another node. This is actually happening in
  //    several events, the first event is "mousedown": this is where our own
  //    components react for right click (both our TreeView and our charts)
  //    and thus this is when the "right clicked" item is set in our store. BTW
  //    this triggers a rerender of this component.
  // 2. Then the event "mouseup" happens but we don't do anything for it for right
  //    clicks.
  // 3. Then the event "contextmenu" is triggered. This is the event that the
  //    context menu library reacts to: first it closes the previous menu, then
  //    opens the new one. This means that `_onHide` is called first for the
  //    first menu, then `_onShow` for the second menu.
  //    The problem here is that the call to `setContextMenuVisibility` we do in
  //    `onHide` resets the value for the "right clicked" item. This is normally
  //    what we want when the user closes the menu, but this case where the menu
  //    is still open but for another node, we don't want to reset this value
  //    which was set earlier when handling the "mousedown" event.
  //    To avoid this problem we use this `setTimeout` call to delay the reset
  //    just a bit, just in case we get a `_onShow` call right after that.
  _onShow = () => {
    clearTimeout(this._hidingTimeout);
    this.props.setContextMenuVisibility(true);
  };

  _onHide = () => {
    this._hidingTimeout = setTimeout(() => {
      this._hidingTimeout = null;
      this.props.setContextMenuVisibility(false);
    });
  };

  _getFunctionName(): string {
    const rightClickedCallNodeInfo = this.getRightClickedCallNodeInfo();

    if (rightClickedCallNodeInfo === null) {
      throw new Error(
        "The context menu assumes there is a selected call node and there wasn't one."
      );
    }

    const {
      callNodeIndex,
      thread: { stringTable, funcTable },
      callNodeInfo,
    } = rightClickedCallNodeInfo;

    const funcIndex = callNodeInfo.funcForNode(callNodeIndex);
    const isJS = funcTable.isJS[funcIndex];
    const stringIndex = funcTable.name[funcIndex];
    const functionCall = stringTable.getString(stringIndex);
    const name = isJS ? functionCall : getFunctionName(functionCall);
    return name;
  }

  lookupFunctionOnSearchfox(): void {
    const name = this._getFunctionName();
    window.open(
      `https://searchfox.org/mozilla-central/search?q=${encodeURIComponent(
        name
      )}`,
      '_blank'
    );
  }

  copyFunctionName(): void {
    copy(this._getFunctionName());
  }

  _getFilePath(): string | null {
    const rightClickedCallNodeInfo = this.getRightClickedCallNodeInfo();

    if (rightClickedCallNodeInfo === null) {
      throw new Error(
        "The context menu assumes there is a selected call node and there wasn't one."
      );
    }

    const {
      callNodeIndex,
      thread: { stringTable, funcTable },
      callNodeInfo,
    } = rightClickedCallNodeInfo;

    const funcIndex = callNodeInfo.funcForNode(callNodeIndex);
    const stringIndex = funcTable.fileName[funcIndex];
    if (stringIndex === null) {
      return null;
    }
    return stringTable.getString(stringIndex);
  }

  _getFileLineColumn() {
    const rightClickedCallNodeInfo = this.getRightClickedCallNodeInfo();

    if (rightClickedCallNodeInfo === null) {
      throw new Error(
        "The context menu assumes there is a selected call node and there wasn't one."
      );
    }

    const {
      callNodeIndex,
      thread: { funcTable },
      callNodeInfo,
    } = rightClickedCallNodeInfo;

    const callNodeTable = callNodeInfo.getCallNodeTable();
    const funcIndex = callNodeTable.func[callNodeIndex];
    const line = funcTable.lineNumber[funcIndex];
    const column = funcTable.columnNumber[funcIndex];
    return { line, column };
  }

  showFile(): void {
    const { updateBottomBoxContentsAndMaybeOpen, selectedTab } = this.props;

    const rightClickedCallNodeInfo = this.getRightClickedCallNodeInfo();

    if (rightClickedCallNodeInfo === null) {
      throw new Error(
        "The context menu assumes there is a selected call node and there wasn't one."
      );
    }

    const { callNodeIndex, thread, callNodeInfo } = rightClickedCallNodeInfo;
    const bottomBoxInfo = getBottomBoxInfoForCallNode(
      callNodeIndex,
      callNodeInfo,
      thread
    );
    updateBottomBoxContentsAndMaybeOpen(selectedTab, bottomBoxInfo);
  }

  copyUrl(): void {
    const url = this._getFilePath();
    if (url) {
      copy(url);
    }
  }

  copyStack(): void {
    const rightClickedCallNodeInfo = this.getRightClickedCallNodeInfo();

    if (rightClickedCallNodeInfo === null) {
      throw new Error(
        "The context menu assumes there is a selected call node and there wasn't one."
      );
    }

    const {
      callNodeIndex,
      thread: { funcTable, resourceTable, stringTable },
      callNodeInfo,
    } = rightClickedCallNodeInfo;

    const callPath = callNodeInfo
      .getCallNodePathFromIndex(callNodeIndex)
      .reverse();

    const stack = callPath
      .map((funcIndex) => {
        // Match the style of MarkerContextMenu.js#convertStackToString which uses
        // square brackets around [file:line:column] info.
        // The square brackets aren't included in the string that's returned from
        // getOriginAnnotationForFunc, so build the string in two parts:
        const funcNameIndex = funcTable.name[funcIndex];
        const funcName = stringTable.getString(funcNameIndex);
        const originAnnotation = getOriginAnnotationForFunc(
          funcIndex,
          funcTable,
          resourceTable,
          stringTable
        );
        return funcName + (originAnnotation ? ` [${originAnnotation}]` : '');
      })
      .join('\n');

    copy(stack);
  }

  _handleClick = (event: SyntheticEvent<>, data: { type: string }): void => {
    const { type } = data;

    const transformType = convertToTransformType(type);
    if (transformType) {
      this.addTransformToStack(transformType);
      return;
    }

    switch (type) {
      case 'show-file':
        this.showFile();
        break;
      case 'searchfox':
        this.lookupFunctionOnSearchfox();
        break;
      case 'copy-function-name':
        this.copyFunctionName();
        break;
      case 'copy-url':
        this.copyUrl();
        break;
      case 'copy-stack':
        this.copyStack();
        break;
      case 'expand-all':
        this.expandAll();
        break;
      case 'show-function-in-devtools':
        this.showFunctionInDevtools();
        break;
      default:
        throw new Error(`Unknown type ${type}`);
    }
  };

  addTransformToStack(type: TransformType): void {
    const {
      addTransformToStack,
      addCollapseResourceTransformToStack,
      implementation,
      inverted,
    } = this.props;
    const rightClickedCallNodeInfo = this.getRightClickedCallNodeInfo();

    if (rightClickedCallNodeInfo === null) {
      throw new Error(
        "The context menu assumes there is a selected call node and there wasn't one."
      );
    }

    const { threadsKey, callNodePath, thread, callNodeIndex, callNodeInfo } =
      rightClickedCallNodeInfo;
    const selectedFunc = callNodePath[callNodePath.length - 1];
    const category = callNodeInfo.categoryForNode(callNodeIndex);
    switch (type) {
      case 'focus-subtree':
        addTransformToStack(threadsKey, {
          type: 'focus-subtree',
          callNodePath: callNodePath,
          implementation,
          inverted,
        });
        break;
      case 'focus-function':
        addTransformToStack(threadsKey, {
          type: 'focus-function',
          funcIndex: selectedFunc,
        });
        break;
      case 'merge-call-node':
        addTransformToStack(threadsKey, {
          type: 'merge-call-node',
          callNodePath: callNodePath,
          implementation,
        });
        break;
      case 'merge-function':
        addTransformToStack(threadsKey, {
          type: 'merge-function',
          funcIndex: selectedFunc,
        });
        break;
      case 'drop-function':
        addTransformToStack(threadsKey, {
          type: 'drop-function',
          funcIndex: selectedFunc,
        });
        break;
      case 'collapse-resource': {
        const { funcTable } = thread;
        const resourceIndex = funcTable.resource[selectedFunc];
        addCollapseResourceTransformToStack(
          threadsKey,
          resourceIndex,
          implementation
        );
        break;
      }
      case 'collapse-direct-recursion': {
        addTransformToStack(threadsKey, {
          type: 'collapse-direct-recursion',
          funcIndex: selectedFunc,
          implementation,
        });
        break;
      }
      case 'collapse-recursion': {
        addTransformToStack(threadsKey, {
          type: 'collapse-recursion',
          funcIndex: selectedFunc,
        });
        break;
      }
      case 'collapse-function-subtree': {
        addTransformToStack(threadsKey, {
          type: 'collapse-function-subtree',
          funcIndex: selectedFunc,
        });
        break;
      }
      case 'focus-category': {
        addTransformToStack(threadsKey, {
          type: 'focus-category',
          category,
        });
        break;
      }
      case 'filter-samples':
        throw new Error(
          "Filter samples transform can't be applied from the call node context menu."
        );
      default:
        assertExhaustiveCheck(type);
    }
  }

  expandAll(): void {
    const { expandAllCallNodeDescendants } = this.props;
    const rightClickedCallNodeInfo = this.getRightClickedCallNodeInfo();

    if (rightClickedCallNodeInfo === null) {
      throw new Error(
        "The context menu assumes there is a selected call node and there wasn't one."
      );
    }

    const { threadsKey, callNodeIndex, callNodeInfo } =
      rightClickedCallNodeInfo;

    expandAllCallNodeDescendants(threadsKey, callNodeIndex, callNodeInfo);
  }

  /**
   * Get the tab id of the right clicked call node index.
   */
  _getTabID() {
    const rightClickedCallNodeInfo = this.getRightClickedCallNodeInfo();
    if (rightClickedCallNodeInfo === null) {
      throw new Error(
        "The context menu assumes there is a selected call node and there wasn't one."
      );
    }

    const { callNodeInfo, callNodeIndex } = rightClickedCallNodeInfo;
    const { innerWindowIDToPageMap } = this.props;

    const callNodeTable = callNodeInfo.getCallNodeTable();
    const innerWindowID = callNodeTable.innerWindowID[callNodeIndex];

    if (innerWindowID && innerWindowIDToPageMap) {
      const page = innerWindowIDToPageMap.get(innerWindowID);
      if (page) {
        // Note that pages that belong to an iframe also share the same tabID,
        // so we don't have to look for the topmost page here.
        return page.tabID;
      }
    }

    return null;
  }

  /**
   * Show the right clicked JS function in DevTools debugger if the browser
   * connection and the tab that function belongs are still present.
   * This should not be called for non-JS functions.
   */
  showFunctionInDevtools() {
    const { browserConnectionStatus } = this.props;
    if (browserConnectionStatus.status !== 'ESTABLISHED') {
      return;
    }

    const tabID = this._getTabID();
    const filePath = this._getFilePath();
    const { line, column } = this._getFileLineColumn();

    if (!tabID || !filePath || filePath === 'self-hosted') {
      // Don't do anything if we fail to find tab id or file path. 'self-hosted'
      // means that it's a function provided by the JS engine itself. Therefore
      // it won't have any source available in the debugger.
      return;
    }

    const { browserConnection } = browserConnectionStatus;
    browserConnection.showFunctionInDevtools(tabID, filePath, line, column);
  }

  getNameForSelectedResource(): string | null {
    const rightClickedCallNodeInfo = this.getRightClickedCallNodeInfo();

    if (rightClickedCallNodeInfo === null) {
      throw new Error(
        "The context menu assumes there is a selected call node and there wasn't one."
      );
    }

    const {
      callNodePath,
      thread: { funcTable, stringTable, resourceTable },
    } = rightClickedCallNodeInfo;

    const funcIndex = callNodePath[callNodePath.length - 1];
    if (funcIndex === undefined) {
      return null;
    }
    const isJS = funcTable.isJS[funcIndex];

    if (isJS) {
      const fileNameIndex = funcTable.fileName[funcIndex];
      return fileNameIndex === null
        ? null
        : stringTable.getString(fileNameIndex);
    }
    const resourceIndex = funcTable.resource[funcIndex];
    if (resourceIndex === -1) {
      return null;
    }
    const resNameStringIndex = resourceTable.name[resourceIndex];
    return stringTable.getString(resNameStringIndex);
  }

  getRightClickedCallNodeInfo(): null | {|
    +thread: Thread,
    +threadsKey: ThreadsKey,
    +callNodeInfo: CallNodeInfo,
    +callNodePath: CallNodePath,
    +callNodeIndex: IndexIntoCallNodeTable,
  |} {
    const {
      thread,
      threadsKey,
      callNodeInfo,
      rightClickedCallNodePath,
      rightClickedCallNodeIndex,
    } = this.props;

    if (
      thread &&
      threadsKey !== null &&
      callNodeInfo &&
      rightClickedCallNodePath &&
      typeof rightClickedCallNodeIndex === 'number'
    ) {
      return {
        thread,
        threadsKey,
        callNodeInfo,
        callNodePath: rightClickedCallNodePath,
        callNodeIndex: rightClickedCallNodeIndex,
      };
    }

    return null;
  }

  renderContextMenuContents() {
    const {
      inverted,
      selectedTab,
      displaySearchfox,
      categories,
      browserConnectionStatus,
    } = this.props;
    const rightClickedCallNodeInfo = this.getRightClickedCallNodeInfo();

    if (rightClickedCallNodeInfo === null) {
      console.error(
        "The context menu assumes there is a selected call node and there wasn't one."
      );
      return <div />;
    }

    const {
      callNodeIndex,
      thread: { funcTable },
      callNodeInfo,
    } = rightClickedCallNodeInfo;

    const categoryIndex = callNodeInfo.categoryForNode(callNodeIndex);
    const funcIndex = callNodeInfo.funcForNode(callNodeIndex);
    const isJS = funcTable.isJS[funcIndex];
    const hasCategory = categoryIndex !== -1;
    // This could be the C++ library, or the JS filename.
    const nameForResource = this.getNameForSelectedResource();
    const categoryName: string = hasCategory
      ? categories[categoryIndex].name
      : '';
    const showExpandAll = selectedTab === 'calltree';
    const filePath = this._getFilePath();
    const canCopyURL = isJS && filePath;
    const fileName =
      filePath &&
      parseFileNameFromSymbolication(filePath).path.match(/[^\\/]+$/)?.[0];
<<<<<<< HEAD

    const callNodeTable = callNodeInfo.getNonInvertedCallNodeTable();

=======
    const showOpenDebuggerItem =
      isJS &&
      filePath &&
      // 'self-hosted' means that it's a function provided by the JS engine
      // itself. Debugger won't have any source code available for that.
      filePath !== 'self-hosted' &&
      browserConnectionStatus.status === 'ESTABLISHED' &&
      this._getTabID();
>>>>>>> 3e62ca18
    return (
      <>
        {fileName ? (
          <>
            {this.renderMenuItemWithShortcut({
              l10nId: 'CallNodeContextMenu--show-file',
              l10nProps: {
                vars: { fileName },
                elems: { strong: <strong /> },
              },
              onClick: this._handleClick,
              data: { type: 'show-file' },
              shortcut: '⏎',
              content: `Show <strong>${fileName}</strong>`,
            })}
            <div className="react-contextmenu-separator" />
          </>
        ) : null}

        {this.renderTransformMenuItem({
          l10nId: 'CallNodeContextMenu--transform-merge-function',
          shortcut: 'm',
          icon: 'Merge',
          onClick: this._handleClick,
          transform: 'merge-function',
          title: '',
          content: 'Merge function',
        })}

        {inverted
          ? null
          : this.renderTransformMenuItem({
              l10nId: 'CallNodeContextMenu--transform-merge-call-node',
              shortcut: 'M',
              icon: 'Merge',
              onClick: this._handleClick,
              transform: 'merge-call-node',
              title: '',
              content: 'Merge node only',
            })}

        {this.renderTransformMenuItem({
          l10nId: inverted
            ? 'CallNodeContextMenu--transform-focus-function-inverted'
            : 'CallNodeContextMenu--transform-focus-function',
          shortcut: 'f',
          icon: 'Focus',
          onClick: this._handleClick,
          transform: 'focus-function',
          title: '',
          content: inverted
            ? 'Focus on function (inverted)'
            : 'Focus on function',
        })}

        {this.renderTransformMenuItem({
          l10nId: 'CallNodeContextMenu--transform-focus-subtree',
          shortcut: 'F',
          icon: 'Focus',
          onClick: this._handleClick,
          transform: 'focus-subtree',
          title: '',
          content: 'Focus on subtree only',
        })}

        {hasCategory
          ? this.renderTransformMenuItem({
              l10nId: 'CallNodeContextMenu--transform-focus-category',
              l10nProps: {
                vars: { categoryName },
                elems: { strong: <strong /> },
              },
              shortcut: 'g',
              icon: 'Focus',
              onClick: this._handleClick,
              transform: 'focus-category',
              title: '',
              content: 'Focus on category',
            })
          : null}

        {this.renderTransformMenuItem({
          l10nId: 'CallNodeContextMenu--transform-collapse-function-subtree',
          shortcut: 'c',
          icon: 'Collapse',
          onClick: this._handleClick,
          transform: 'collapse-function-subtree',
          title: '',
          content: 'Collapse function',
        })}

        {nameForResource
          ? this.renderTransformMenuItem({
              l10nId: 'CallNodeContextMenu--transform-collapse-resource',
              l10nProps: {
                vars: { nameForResource: nameForResource },
                elems: { strong: <strong /> },
              },
              shortcut: 'C',
              icon: 'Collapse',
              onClick: this._handleClick,
              transform: 'collapse-resource',
              title: '',
              content: `Collapse <strong>${nameForResource}</strong>`,
            })
          : null}

        {funcHasRecursiveCall(callNodeTable, funcIndex)
          ? this.renderTransformMenuItem({
              l10nId: 'CallNodeContextMenu--transform-collapse-recursion',
              shortcut: 'r',
              icon: 'Collapse',
              onClick: this._handleClick,
              transform: 'collapse-recursion',
              title: '',
              content: 'Collapse recursion',
            })
          : null}

        {funcHasDirectRecursiveCall(callNodeTable, funcIndex)
          ? this.renderTransformMenuItem({
              l10nId:
                'CallNodeContextMenu--transform-collapse-direct-recursion-only',
              shortcut: 'R',
              icon: 'Collapse',
              onClick: this._handleClick,
              transform: 'collapse-direct-recursion',
              title: '',
              content: 'Collapse direct recursion only',
            })
          : null}

        {this.renderTransformMenuItem({
          l10nId: 'CallNodeContextMenu--transform-drop-function',
          shortcut: 'd',
          icon: 'Drop',
          onClick: this._handleClick,
          transform: 'drop-function',
          title: '',
          content: 'Drop samples with this function',
        })}

        <div className="react-contextmenu-separator" />

        {showExpandAll ? (
          <>
            {this.renderMenuItemWithShortcut({
              l10nId: 'CallNodeContextMenu--expand-all',
              onClick: this._handleClick,
              data: { type: 'expand-all' },
              shortcut: '*',
              content: 'Expand all',
            })}
            <div className="react-contextmenu-separator" />
          </>
        ) : null}
        {displaySearchfox ? (
          <Localized id="CallNodeContextMenu--searchfox">
            <MenuItem onClick={this._handleClick} data={{ type: 'searchfox' }}>
              Look up the function name on Searchfox
            </MenuItem>
          </Localized>
        ) : null}
        <Localized id="CallNodeContextMenu--copy-function-name">
          <MenuItem
            onClick={this._handleClick}
            data={{ type: 'copy-function-name' }}
          >
            Copy function name
          </MenuItem>
        </Localized>
        {canCopyURL ? (
          <Localized id="CallNodeContextMenu--copy-script-url">
            <MenuItem onClick={this._handleClick} data={{ type: 'copy-url' }}>
              Copy script URL
            </MenuItem>
          </Localized>
        ) : null}
        <Localized id="CallNodeContextMenu--copy-stack">
          <MenuItem onClick={this._handleClick} data={{ type: 'copy-stack' }}>
            Copy stack
          </MenuItem>
        </Localized>
        {showOpenDebuggerItem ? (
          <Localized id="CallNodeContextMenu--show-the-function-in-devtools">
            <MenuItem
              onClick={this._handleClick}
              data={{ type: 'show-function-in-devtools' }}
            >
              Show the function in DevTools
            </MenuItem>
          </Localized>
        ) : null}
      </>
    );
  }

  renderTransformMenuItem(props: {|
    +l10nId: string,
    +l10nProps?: mixed,
    +content: React.Node,
    +onClick: (event: SyntheticEvent<>, data: { type: string }) => void,
    +transform: string,
    +shortcut: string,
    +icon: string,
    +title: string,
  |}) {
    return (
      <MenuItem onClick={props.onClick} data={{ type: props.transform }}>
        <span
          className={`react-contextmenu-icon callNodeContextMenuIcon${props.icon}`}
        />
        <Localized
          id={props.l10nId}
          attrs={{ title: true }}
          {...props.l10nProps}
        >
          <DivWithTitle
            className="react-contextmenu-item-content"
            title={props.title}
          >
            {props.content}
          </DivWithTitle>
        </Localized>
        <kbd className="callNodeContextMenuShortcut">{props.shortcut}</kbd>
      </MenuItem>
    );
  }

  renderMenuItemWithShortcut(props: {|
    +l10nId: string,
    +l10nProps?: mixed,
    +content: React.Node,
    +onClick: (event: SyntheticEvent<>, data: { type: string }) => void,
    +shortcut: string,
    +data: { type: string },
  |}) {
    return (
      <MenuItem onClick={props.onClick} data={{ type: props.data.type }}>
        <Localized id={props.l10nId} {...props.l10nProps}>
          <div className="react-contextmenu-item-content">{props.content}</div>
        </Localized>
        <kbd className="callNodeContextMenuShortcut">{props.shortcut}</kbd>
      </MenuItem>
    );
  }

  render() {
    const rightClickedCallNodeInfo = this.getRightClickedCallNodeInfo();

    if (rightClickedCallNodeInfo === null) {
      return null;
    }

    return (
      <ContextMenu
        id="CallNodeContextMenu"
        className="callNodeContextMenu"
        onShow={this._onShow}
        onHide={this._onHide}
      >
        {this.renderContextMenuContents()}
      </ContextMenu>
    );
  }
}

export const CallNodeContextMenu = explicitConnect<
  {||},
  StateProps,
  DispatchProps,
>({
  mapStateToProps: (state) => {
    const rightClickedCallNodeInfo = getRightClickedCallNodeInfo(state);

    let thread = null;
    let threadsKey = null;
    let callNodeInfo = null;
    let rightClickedCallNodePath = null;
    let rightClickedCallNodeIndex = null;

    if (rightClickedCallNodeInfo !== null) {
      const selectors = getThreadSelectorsFromThreadsKey(
        rightClickedCallNodeInfo.threadsKey
      );

      thread = selectors.getFilteredThread(state);
      threadsKey = rightClickedCallNodeInfo.threadsKey;
      callNodeInfo = selectors.getCallNodeInfo(state);
      rightClickedCallNodePath = rightClickedCallNodeInfo.callNodePath;
      rightClickedCallNodeIndex = selectors.getRightClickedCallNodeIndex(state);
    }

    return {
      thread,
      threadsKey,
      categories: getCategories(state),
      callNodeInfo,
      rightClickedCallNodePath,
      rightClickedCallNodeIndex,
      implementation: getImplementationFilter(state),
      inverted: getInvertCallstack(state),
      selectedTab: getSelectedTab(state),
      displaySearchfox: getShouldDisplaySearchfox(state),
      browserConnectionStatus: getBrowserConnectionStatus(state),
      innerWindowIDToPageMap: getInnerWindowIDToPageMap(state),
    };
  },
  mapDispatchToProps: {
    addTransformToStack,
    addCollapseResourceTransformToStack,
    expandAllCallNodeDescendants,
    updateBottomBoxContentsAndMaybeOpen,
    setContextMenuVisibility,
  },
  component: CallNodeContextMenuImpl,
});

function DivWithTitle(props: {|
  +className?: string,
  +children: React.Node,
  +title: string,
|}) {
  return (
    <div className={props.className} title={oneLine`${props.title}`}>
      {props.children}
    </div>
  );
}<|MERGE_RESOLUTION|>--- conflicted
+++ resolved
@@ -63,11 +63,8 @@
 
 import type { TabSlug } from 'firefox-profiler/app-logic/tabs-handling';
 import type { ConnectedProps } from 'firefox-profiler/utils/connect';
-<<<<<<< HEAD
 import type { CallNodeInfo } from 'firefox-profiler/profile-logic/call-node-info';
-=======
 import type { BrowserConnectionStatus } from 'firefox-profiler/app-logic/browser-connection';
->>>>>>> 3e62ca18
 
 type StateProps = {|
   +thread: Thread | null,
@@ -210,8 +207,7 @@
       callNodeInfo,
     } = rightClickedCallNodeInfo;
 
-    const callNodeTable = callNodeInfo.getCallNodeTable();
-    const funcIndex = callNodeTable.func[callNodeIndex];
+    const funcIndex = callNodeInfo.funcForNode(callNodeIndex);
     const line = funcTable.lineNumber[funcIndex];
     const column = funcTable.columnNumber[funcIndex];
     return { line, column };
@@ -451,8 +447,7 @@
     const { callNodeInfo, callNodeIndex } = rightClickedCallNodeInfo;
     const { innerWindowIDToPageMap } = this.props;
 
-    const callNodeTable = callNodeInfo.getCallNodeTable();
-    const innerWindowID = callNodeTable.innerWindowID[callNodeIndex];
+    const innerWindowID = callNodeInfo.innerWindowIDForNode(callNodeIndex);
 
     if (innerWindowID && innerWindowIDToPageMap) {
       const page = innerWindowIDToPageMap.get(innerWindowID);
@@ -598,11 +593,9 @@
     const fileName =
       filePath &&
       parseFileNameFromSymbolication(filePath).path.match(/[^\\/]+$/)?.[0];
-<<<<<<< HEAD
 
     const callNodeTable = callNodeInfo.getNonInvertedCallNodeTable();
 
-=======
     const showOpenDebuggerItem =
       isJS &&
       filePath &&
@@ -611,7 +604,7 @@
       filePath !== 'self-hosted' &&
       browserConnectionStatus.status === 'ESTABLISHED' &&
       this._getTabID();
->>>>>>> 3e62ca18
+
     return (
       <>
         {fileName ? (
