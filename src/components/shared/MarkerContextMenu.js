/* This Source Code Form is subject to the terms of the Mozilla Public
 * License, v. 2.0. If a copy of the MPL was not distributed with this
 * file, You can obtain one at http://mozilla.org/MPL/2.0/. */

// @flow
import React, { PureComponent } from 'react';
import { MenuItem } from 'react-contextmenu';
<<<<<<< HEAD
import ContextMenu from './ContextMenu';
import explicitConnect from '../../utils/connect';
=======
import ContextMenu from 'firefox-profiler/components/shared/ContextMenu';
import explicitConnect from 'firefox-profiler/utils/connect';
>>>>>>> 53152ab8
import {
  setContextMenuVisibility,
  updatePreviewSelection,
} from 'firefox-profiler/actions/profile-view';
import {
  getPreviewSelection,
  getCommittedRange,
} from 'firefox-profiler/selectors/profile';
import { getRightClickedMarkerInfo } from 'firefox-profiler/selectors/right-clicked-marker';
import copy from 'copy-to-clipboard';

import type {
  Marker,
  MarkerIndex,
  StartEndRange,
  PreviewSelection,
  ImplementationFilter,
  IndexIntoStackTable,
  Thread,
  RightClickedMarkerInfo,
} from 'firefox-profiler/types';

import type { ConnectedProps } from 'firefox-profiler/utils/connect';
import { getImplementationFilter } from 'firefox-profiler/selectors/url-state';

import { filterCallNodePathByImplementation } from 'firefox-profiler/profile-logic/transforms';
import {
  convertStackToCallNodePath,
  getFuncNamesAndOriginsForPath,
} from '../../profile-logic/profile-data';
import { getThreadSelectorsFromThreadsKey } from 'firefox-profiler/selectors/per-thread';

type OwnProps = {|
  +rightClickedMarkerInfo: RightClickedMarkerInfo,
|};

type StateProps = {|
  +marker: Marker,
  +markerIndex: MarkerIndex,
  +previewSelection: PreviewSelection,
  +committedRange: StartEndRange,
  +thread: Thread | null,
  +implementationFilter: ImplementationFilter,
  +getMarkerLabelToCopy: MarkerIndex => string,
|};

type DispatchProps = {|
  +updatePreviewSelection: typeof updatePreviewSelection,
  +setContextMenuVisibility: typeof setContextMenuVisibility,
|};

type Props = ConnectedProps<OwnProps, StateProps, DispatchProps>;

class MarkerContextMenuImpl extends PureComponent<Props> {
  setStartRange = () => {
    const {
      updatePreviewSelection,
      previewSelection,
      committedRange,
      marker,
    } = this.props;

    const selectionEnd = previewSelection.hasSelection
      ? previewSelection.selectionEnd
      : committedRange.end;

    updatePreviewSelection({
      hasSelection: true,
      isModifying: false,
      selectionStart: marker.start,
      selectionEnd,
    });
  };

  setEndRange = () => {
    const {
      marker,
      updatePreviewSelection,
      committedRange,
      previewSelection,
    } = this.props;

    const selectionStart = previewSelection.hasSelection
      ? previewSelection.selectionStart
      : committedRange.start;

    let selectionEnd = marker.end || marker.start;

    if (selectionEnd === selectionStart) {
      // For InstantMarkers, or Interval markers with 0 duration, add an arbitrarily
      // small bit of time at the end to make sure the selected marker doesn't disappear
      // from view.
      selectionEnd += 0.0001;
    }

    updatePreviewSelection({
      hasSelection: true,
      isModifying: false,
      selectionStart,
      selectionEnd,
    });
  };

  setRangeByDuration = () => {
    const { marker, updatePreviewSelection } = this.props;

    if (marker.end === null) {
      return;
    }

    updatePreviewSelection({
      hasSelection: true,
      isModifying: false,
      selectionStart: marker.start,
      selectionEnd: marker.end,
    });
  };

  _isZeroDurationMarker(marker: ?Marker): boolean {
    return !marker || marker.end === null;
  }

  _convertStackToString(stack: IndexIntoStackTable): string {
    const { thread, implementationFilter } = this.props;

    if (thread === null) {
      return '';
    }

    const callNodePath = filterCallNodePathByImplementation(
      thread,
      implementationFilter,
      convertStackToCallNodePath(thread, stack)
    );

    const funcNamesAndOrigins = getFuncNamesAndOriginsForPath(
      callNodePath,
      thread
    );
    return funcNamesAndOrigins
      .map(({ funcName, origin }) => `${funcName} [${origin}]`)
      .join('\n');
  }

  copyMarkerJSON = () => {
    copy(JSON.stringify(this.props.marker, null, 2));
  };

  copyMarkerDescription = () => {
    const { markerIndex, getMarkerLabelToCopy } = this.props;
    copy(getMarkerLabelToCopy(markerIndex));
  };

  copyMarkerCause = () => {
    const { marker } = this.props;

    if (marker.data && marker.data.cause) {
      const stack = this._convertStackToString(marker.data.cause.stack);
      if (stack) {
        copy(stack);
      } else {
        copy(
          'The stack is empty because all of its frames are filtered out by the implementation filter. Switch the implementation filter in the call tree to see more frames.'
        );
      }
    }
  };

  copyUrl = () => {
    const { marker } = this.props;

    if (marker.data && marker.data.type === 'Network') {
      copy(marker.data.URI);
    }
  };

  // Using setTimeout here is a bit complex, but is necessary to make the menu
  // work fine when we want to display it somewhere when it's already open
  // somewhere else.
  // This is the order of events in such a situation:
  // 0. The menu is open somewhere, it means the user right clicked somewhere
  //     previously, and as a result some marker has the "right clicked" status.
  // 1. The user right clicks on another marker. This is actually happening in
  //    several events, the first event is "mousedown": this is where our own
  //    components react for right click (both our TreeView and our charts)
  //    and thus this is when the "right clicked" item is set in our store. BTW
  //    this triggers a rerender of this component.
  // 2. Then the event "mouseup" happens but we don't do anything for it for right
  //    clicks.
  // 3. Then the event "contextmenu" is triggered. This is the event that the
  //    context menu library reacts to: first it closes the previous menu, then
  //    opens the new one. This means that `_onHide` is called first for the
  //    first menu, then `_onShow` for the second menu.
  //    The problem here is that the call to `setContextMenuVisibility` we do in
  //    `onHide` resets the value for the "right clicked" item. This is normally
  //    what we want when the user closes the menu, but in this case where the
  //    menu is still open but for another node, we don't want to reset this
  //    value which was set earlier when handling the "mousedown" event.
  //    To avoid this problem we use this `setTimeout` call to delay the reset
  //    just a bit, just in case we get a `_onShow` call right after that.
  _hidingTimeout: TimeoutID | null = null;

  _onHide = () => {
    this._hidingTimeout = setTimeout(() => {
      this._hidingTimeout = null;
      this.props.setContextMenuVisibility(false);
    });
  };

  _onShow = () => {
    clearTimeout(this._hidingTimeout);
    this.props.setContextMenuVisibility(true);
  };

  render() {
    const { marker } = this.props;
    const { data } = marker;
    return (
      <ContextMenu
        id="MarkerContextMenu"
        onShow={this._onShow}
        onHide={this._onHide}
      >
        <MenuItem onClick={this.setStartRange}>
          Set selection start time here
        </MenuItem>
        <MenuItem onClick={this.setEndRange}>
          Set selection end time here
        </MenuItem>
        <MenuItem
          onClick={this.setRangeByDuration}
          disabled={this._isZeroDurationMarker(marker)}
        >
          Set selection from duration
        </MenuItem>
        <MenuItem onClick={this.copyMarkerDescription}>Copy</MenuItem>
        {data && data.cause ? (
          <MenuItem onClick={this.copyMarkerCause}>Copy marker cause</MenuItem>
        ) : null}
        {data && data.type === 'Network' ? (
          <MenuItem onClick={this.copyUrl}>Copy URL</MenuItem>
        ) : null}
        <MenuItem onClick={this.copyMarkerJSON}>Copy marker JSON</MenuItem>
      </ContextMenu>
    );
  }
}

const MarkerContextMenu = explicitConnect<OwnProps, StateProps, DispatchProps>({
  mapStateToProps: (state, ownProps) => {
    const { threadsKey, markerIndex } = ownProps.rightClickedMarkerInfo;

    const selectors = getThreadSelectorsFromThreadsKey(threadsKey);
    const getMarker = selectors.getMarkerGetter(state);

    return {
      markerIndex,
      marker: getMarker(markerIndex),
      previewSelection: getPreviewSelection(state),
      committedRange: getCommittedRange(state),
      implementationFilter: getImplementationFilter(state),
      thread: selectors.getThread(state),
      getMarkerLabelToCopy: selectors.getMarkerLabelToCopyGetter(state),
    };
  },
  mapDispatchToProps: { updatePreviewSelection, setContextMenuVisibility },
  component: MarkerContextMenuImpl,
});

type MaybeProps = {|
  +rightClickedMarkerInfo: RightClickedMarkerInfo | null,
|};

/**
 * This component only renders the context menu if there is a right clicked marker.
 * It is the component that is actually exported here.
 */
class MaybeMarkerContextMenuImpl extends PureComponent<MaybeProps> {
  render() {
    const { rightClickedMarkerInfo } = this.props;

    if (rightClickedMarkerInfo === null) {
      return null;
    }

    return (
      <MarkerContextMenu rightClickedMarkerInfo={rightClickedMarkerInfo} />
    );
  }
}

export const MaybeMarkerContextMenu = explicitConnect<{||}, MaybeProps, {||}>({
  mapStateToProps: state => ({
    rightClickedMarkerInfo: getRightClickedMarkerInfo(state),
  }),
  component: MaybeMarkerContextMenuImpl,
});<|MERGE_RESOLUTION|>--- conflicted
+++ resolved
@@ -5,13 +5,10 @@
 // @flow
 import React, { PureComponent } from 'react';
 import { MenuItem } from 'react-contextmenu';
-<<<<<<< HEAD
+
 import ContextMenu from './ContextMenu';
-import explicitConnect from '../../utils/connect';
-=======
-import ContextMenu from 'firefox-profiler/components/shared/ContextMenu';
 import explicitConnect from 'firefox-profiler/utils/connect';
->>>>>>> 53152ab8
+
 import {
   setContextMenuVisibility,
   updatePreviewSelection,
