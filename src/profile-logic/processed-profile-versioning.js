/* This Source Code Form is subject to the terms of the Mozilla Public
 * License, v. 2.0. If a copy of the MPL was not distributed with this
 * file, You can obtain one at http://mozilla.org/MPL/2.0/. */

// @flow
/**
 * This file deals with old versions of the "processed" profile format,
 * i.e. the format that perf.html uses internally. Profiles in this format
 * can be saved out to files or uploaded to the profile store server, and we
 * want to be able to display profiles that were saved at any point in the
 * past, regardless of their version. So this file upgrades old profiles to
 * the current format.
 */

import { sortDataTable } from '../utils/data-table-utils';
import { resourceTypes } from './profile-data';
import {
  upgradeGCMinorMarker,
  upgradeGCMajorMarker_Processed8to9,
  convertPhaseTimes,
} from './convert-markers';
import { UniqueStringArray } from '../utils/unique-string-array';
import { timeCode } from '../utils/time-code';

export const CURRENT_VERSION = 17; // The current version of the "processed" profile format.

// Processed profiles before version 1 did not have a profile.meta.preprocessedProfileVersion
// field. Treat those as version zero.
const UNANNOTATED_VERSION = 0;

export function isProcessedProfile(profile: Object): boolean {
  // If this profile has a .meta.preprocessedProfileVersion field,
  // then it is definitely a preprocessed profile.
  if ('meta' in profile && 'preprocessedProfileVersion' in profile.meta) {
    return true;
  }

  // This could also be a pre-version 1 profile.
  return (
    'threads' in profile &&
    profile.threads.length >= 1 &&
    'stringArray' in profile.threads[0]
  );
}

/**
 * Upgrades the supplied profile to the current version, by mutating |profile|.
 * Throws an exception if the profile is too new.
 * @param {object} profile The "serialized" form of a processed profile,
 *                         i.e. stringArray instead of stringTable.
 */
export function upgradeProcessedProfileToCurrentVersion(profile: Object) {
  const profileVersion =
    profile.meta.preprocessedProfileVersion || UNANNOTATED_VERSION;
  if (profileVersion === CURRENT_VERSION) {
    return;
  }

  if (profileVersion > CURRENT_VERSION) {
    throw new Error(
      `Unable to parse a processed profile of version ${profileVersion} - are you running an outdated version of perf.html? ` +
        `The most recent version understood by this version of perf.html is version ${CURRENT_VERSION}.\n` +
        'You can try refreshing this page in case perf.html has updated in the meantime.'
    );
  }

  // Convert to CURRENT_VERSION, one step at a time.
  for (
    let destVersion = profileVersion + 1;
    destVersion <= CURRENT_VERSION;
    destVersion++
  ) {
    if (destVersion in _upgraders) {
      _upgraders[destVersion](profile);
    }
  }

  profile.meta.preprocessedProfileVersion = CURRENT_VERSION;
}

function _archFromAbi(abi) {
  if (abi === 'x86_64-gcc3') {
    return 'x86_64';
  }
  return abi;
}

function _getRealScriptURI(url) {
  if (url) {
    const urls = url.split(' -> ');
    return urls[urls.length - 1];
  }
  return url;
}

// _upgraders[i] converts from version i - 1 to version i.
// Every "upgrader" takes the profile as its single argument and mutates it.
/* eslint-disable no-useless-computed-key */
const _upgraders = {
  [1]: profile => {
    // Starting with version 1, markers are sorted.
    timeCode('sorting thread markers', () => {
      for (const thread of profile.threads) {
        sortDataTable(thread.markers, thread.markers.time, (a, b) => a - b);
      }
    });

    // And threads have proper names and processType fields.
    for (const thread of profile.threads) {
      if (!('processType' in thread)) {
        if (thread.name === 'Content') {
          thread.processType = 'tab';
          thread.name = 'GeckoMain';
        } else if (thread.name === 'Plugin') {
          thread.processType = 'plugin';
        } else {
          thread.processType = 'default';
        }
      }
    }
  },
  [2]: profile => {
    // pdbName -> debugName, add arch
    for (const thread of profile.threads) {
      for (const lib of thread.libs) {
        if (!('debugName' in lib)) {
          lib.debugName = lib.pdbName;
          lib.path = lib.name;
          lib.name = lib.debugName.endsWith('.pdb')
            ? lib.debugName.substr(0, lib.debugName.length - 4)
            : lib.debugName;
          lib.arch = _archFromAbi(profile.meta.abi);
          delete lib.pdbName;
          delete lib.pdbAge;
          delete lib.pdbSignature;
        }
      }
    }
  },
  [3]: profile => {
    // Make sure every lib has a debugPath property. We can't infer this
    // value from the other properties on the lib so we just set it to the
    // empty string.
    for (const thread of profile.threads) {
      for (const lib of thread.libs) {
        lib.debugPath = lib.debugPath || '';
      }
    }
  },
  [4]: profile => {
    profile.threads.forEach(thread => {
      const { funcTable, stringArray, resourceTable } = thread;
      const stringTable = new UniqueStringArray(stringArray);

      // resourceTable gains a new field ("host") and a new resourceType:
      // "webhost". Resources from http and https URLs are now grouped by
      // origin (protocol + host) into one webhost resource, instead of being
      // separate per-URL resources.
      // That means that multiple old resources can collapse into one new
      // resource. We need to keep track of such collapsing (using the
      // oldResourceToNewResourceMap) and then execute apply the changes to
      // the resource pointers in the funcTable.
      const newResourceTable = {
        length: 0,
        type: [],
        name: [],
        lib: [],
        icon: [],
        addonId: [],
        host: [],
      };
      function addLibResource(name, lib) {
        const index = newResourceTable.length++;
        newResourceTable.type[index] = resourceTypes.library;
        newResourceTable.name[index] = name;
        newResourceTable.lib[index] = lib;
      }
      function addWebhostResource(origin, host) {
        const index = newResourceTable.length++;
        newResourceTable.type[index] = resourceTypes.webhost;
        newResourceTable.name[index] = origin;
        newResourceTable.host[index] = host;
      }
      function addUrlResource(url) {
        const index = newResourceTable.length++;
        newResourceTable.type[index] = resourceTypes.url;
        newResourceTable.name[index] = url;
      }
      const oldResourceToNewResourceMap = new Map();
      const originToResourceIndex = new Map();
      for (
        let resourceIndex = 0;
        resourceIndex < resourceTable.length;
        resourceIndex++
      ) {
        if (resourceTable.type[resourceIndex] === resourceTypes.library) {
          oldResourceToNewResourceMap.set(
            resourceIndex,
            newResourceTable.length
          );
          addLibResource(
            resourceTable.name[resourceIndex],
            resourceTable.lib[resourceIndex]
          );
        } else if (resourceTable.type[resourceIndex] === resourceTypes.url) {
          const scriptURI = stringTable.getString(
            resourceTable.name[resourceIndex]
          );
          let newResourceIndex = null;
          let origin, host;
          try {
            const url = new URL(scriptURI);
            if (!(url.protocol === 'http:' || url.protocol === 'https:')) {
              throw new Error('not a webhost protocol');
            }
            origin = url.origin;
            host = url.host;
          } catch (e) {
            origin = scriptURI;
            host = null;
          }
          if (originToResourceIndex.has(origin)) {
            newResourceIndex = originToResourceIndex.get(origin);
          } else {
            newResourceIndex = newResourceTable.length;
            originToResourceIndex.set(origin, newResourceIndex);
            const originStringIndex = stringTable.indexForString(origin);
            if (host) {
              const hostIndex = stringTable.indexForString(host);
              addWebhostResource(originStringIndex, hostIndex);
            } else {
              const urlStringIndex = stringTable.indexForString(scriptURI);
              addUrlResource(urlStringIndex);
            }
          }
          oldResourceToNewResourceMap.set(resourceIndex, newResourceIndex);
        }
      }

      // funcTable gains two new fields: fileName and lineNumber. For C++ and
      // pseudo stack funcs, these fields are null. For JS funcs, they contain
      // the URL and the line number of the JS function.
      funcTable.fileName = [];
      funcTable.lineNumber = [];
      for (let funcIndex = 0; funcIndex < funcTable.length; funcIndex++) {
        const oldResourceIndex = funcTable.resource[funcIndex];
        if (oldResourceToNewResourceMap.has(oldResourceIndex)) {
          funcTable.resource[funcIndex] = oldResourceToNewResourceMap.get(
            oldResourceIndex
          );
        }
        let fileName = null;
        let lineNumber = null;
        if (funcTable.isJS[funcIndex]) {
          const funcName = stringTable.getString(funcTable.name[funcIndex]);
          const match =
            /^(.*) \((.*):([0-9]+)\)$/.exec(funcName) ||
            /^()(.*):([0-9]+)$/.exec(funcName);
          if (match) {
            const scriptURI = _getRealScriptURI(match[2]);
            if (match[1]) {
              funcTable.name[funcIndex] = stringTable.indexForString(match[1]);
            } else {
              funcTable.name[funcIndex] = stringTable.indexForString(scriptURI);
            }
            fileName = stringTable.indexForString(scriptURI);
            lineNumber = match[3] | 0;
          }
        }
        funcTable.fileName[funcIndex] = fileName;
        funcTable.lineNumber[funcIndex] = lineNumber;
      }

      thread.resourceTable = newResourceTable;
      thread.stringArray = stringTable.serializeToArray();
    });
  },
  [5]: profile => {
    // The "frameNumber" column was removed from the samples table.
    for (const thread of profile.threads) {
      delete thread.samples.frameNumber;
    }
  },
  [6]: profile => {
    // The type field for DOMEventMarkerPayload was renamed to eventType.
    for (const thread of profile.threads) {
      const { stringArray, markers } = thread;
      const stringTable = new UniqueStringArray(stringArray);
      const newDataArray = [];
      for (let i = 0; i < markers.length; i++) {
        const name = stringTable.getString(markers.name[i]);
        const data = markers.data[i];
        if (name === 'DOMEvent') {
          newDataArray[i] = {
            type: 'DOMEvent',
            startTime: data.startTime,
            endTime: data.endTime,
            eventType: data.type,
            phase: data.phase,
          };
        } else {
          newDataArray[i] = data;
        }
      }
      thread.markers.data = newDataArray;
    }
  },
  [7]: profile => {
    // Each thread has the following new attributes:
    //  - processShutdownTime: null if the process is still running, otherwise
    //    the shutdown time of the process in milliseconds relative to
    //    meta.startTime
    //  - pausedRanges: an array of
    //    { startTime: number | null, endTime: number | null, reason: string }
    //  - registerTime: The time this thread was registered with the profiler,
    //    in milliseconds since meta.startTime
    //  - unregisterTime: The time this thread was unregistered from the
    //    profiler, in milliseconds since meta.startTime, or null
    // We can't invent missing data, so just initialize everything with some
    // kind of empty value.
    for (const thread of profile.threads) {
      // "The profiler was never paused during the recorded range, and we never
      // collected a profile."
      thread.pausedRanges = [];
      // "All processes started at the same time."
      thread.processStartupTime = 0;
      // "All processes were still alive by the time the profile was captured."
      thread.processShutdownTime = null;
      // "All threads were registered instantly at process startup."
      thread.registerTime = 0;
      // "All threads were still alive by the time the profile was captured."
      thread.unregisterTime = null;
    }
  },
  [8]: profile => {
    // DOMEventMarkerPayload.timeStamp in content process should be in
    // milliseconds relative to meta.startTime.  Adjust it by adding
    // the thread.processStartupTime which is the delta to
    // meta.startTime.
    // Only the timeStamp property is updated because it's new and
    // perf.html wasn't updated to handle it when it appeared in
    // Firefox.
    for (const thread of profile.threads) {
      if (thread.processType === 'default') {
        continue;
      }
      const { stringArray, markers } = thread;
      const stringTable = new UniqueStringArray(stringArray);
      const newDataArray = [];
      for (let i = 0; i < markers.length; i++) {
        const name = stringTable.getString(markers.name[i]);
        const data = markers.data[i];
        if (name === 'DOMEvent' && data.timeStamp) {
          newDataArray[i] = {
            type: 'DOMEvent',
            startTime: data.startTime,
            endTime: data.endTime,
            timeStamp: data.timeStamp + thread.processStartupTime,
            eventType: data.eventType,
            phase: data.phase,
          };
        } else {
          newDataArray[i] = data;
        }
      }
      thread.markers.data = newDataArray;
    }
  },
  [9]: profile => {
    // Upgrade the GC markers
    for (const thread of profile.threads) {
      for (let i = 0; i < thread.markers.length; i++) {
        let marker = thread.markers.data[i];
        if (marker) {
          switch (marker.type) {
            case 'GCMinor':
              marker = upgradeGCMinorMarker(marker);
              break;
            case 'GCSlice':
              if (marker.timings && marker.timings.times) {
                marker.timings.phase_times = convertPhaseTimes(
                  marker.timings.times
                );
                delete marker.timings.times;
              }
              break;
            case 'GCMajor':
              marker = upgradeGCMajorMarker_Processed8to9(marker);
              break;
            default:
              break;
          }
          thread.markers.data[i] = marker;
        }
      }
    }
  },
  [10]: profile => {
    // Cause backtraces
    // Styles and reflow tracing markers supply call stacks that were captured
    // at the time that style or layout was invalidated. In version 9, this
    // call stack was embedded as a "syncProfile", which is essentially its own
    // small thread with an empty markers list and a samples list that only
    // contains one sample.
    // Starting with version 10, this is replaced with the CauseBacktrace type
    // which just has a "time" and a "stack" field, where the stack field is
    // a simple number, the stack index.
    for (const thread of profile.threads) {
      for (let i = 0; i < thread.markers.length; i++) {
        const marker = thread.markers.data[i];
        const adjustTimestampBy =
          thread.processType === 'default' ? 0 : thread.processStartupTime;
        if (marker) {
          if (
            'stack' in marker &&
            marker.stack &&
            marker.stack.samples.data.length > 0
          ) {
            const syncProfile = marker.stack;
            const stackIndex =
              syncProfile.samples.data[0][syncProfile.samples.schema.stack];
            const timeRelativeToProcess =
              syncProfile.samples.data[0][syncProfile.samples.schema.time];
            if (stackIndex !== null) {
              marker.cause = {
                time: timeRelativeToProcess + adjustTimestampBy,
                stack: stackIndex,
              };
            }
          }
          delete marker.stack;
        }
      }
    }
  },
  [11]: profile => {
    // Removed the startTime and endTime from DOMEventMarkerPayload and
    // made it a tracing marker instead. DOMEventMarkerPayload is no longer a
    // single marker, it requires a start and an end marker. Therefore, we have
    // to change the old DOMEvent marker and also create an end marker for each
    // DOMEvent.
    for (const thread of profile.threads) {
      const { stringArray, markers } = thread;
      if (markers.length === 0) {
        continue;
      }

      const stringTable = new UniqueStringArray(stringArray);
      const extraMarkers = [];
      for (let i = 0; i < markers.length; i++) {
        const name = stringTable.getString(markers.name[i]);
        const data = markers.data[i];
        if (name === 'DOMEvent') {
          markers.data[i] = {
            type: 'tracing',
            category: 'DOMEvent',
            timeStamp: data.timeStamp,
            interval: 'start',
            eventType: data.eventType,
            phase: data.phase,
          };

          extraMarkers.push({
            data: {
              type: 'tracing',
              category: 'DOMEvent',
              timeStamp: data.timeStamp,
              interval: 'end',
              eventType: data.eventType,
              phase: data.phase,
            },
            time: data.endTime,
            name: markers.name[i],
          });
        }
      }

      if (extraMarkers.length > 0) {
        extraMarkers.sort((a, b) => a.time - b.time);

        // Create a new markers table that includes both the old markers and
        // the markers from extraMarkers, sorted by time.
        const newMarkers = {
          length: 0,
          name: [],
          time: [],
          data: [],
        };

        // We compute the new markers list by doing one forward pass. Both the
        // old markers (stored in |markers|) and the extra markers are already
        // sorted by time.

        let nextOldMarkerIndex = 0;
        let nextOldMarkerTime = markers.time[0];
        let nextExtraMarkerIndex = 0;
        let nextExtraMarkerTime = extraMarkers[0].time;
        while (
          nextOldMarkerIndex < markers.length ||
          nextExtraMarkerIndex < extraMarkers.length
        ) {
          // Pick the next marker based on its timestamp.
          if (nextOldMarkerTime <= nextExtraMarkerTime) {
            newMarkers.name.push(markers.name[nextOldMarkerIndex]);
            newMarkers.time.push(markers.time[nextOldMarkerIndex]);
            newMarkers.data.push(markers.data[nextOldMarkerIndex]);
            newMarkers.length++;
            nextOldMarkerIndex++;
            nextOldMarkerTime =
              nextOldMarkerIndex < markers.length
                ? markers.time[nextOldMarkerIndex]
                : Infinity;
          } else {
            newMarkers.name.push(extraMarkers[nextExtraMarkerIndex].name);
            newMarkers.time.push(extraMarkers[nextExtraMarkerIndex].time);
            newMarkers.data.push(extraMarkers[nextExtraMarkerIndex].data);
            newMarkers.length++;
            nextExtraMarkerIndex++;
            nextExtraMarkerTime =
              nextExtraMarkerIndex < extraMarkers.length
                ? extraMarkers[nextExtraMarkerIndex].time
                : Infinity;
          }
        }

        thread.markers = newMarkers;
      }
    }
  },
  [12]: profile => {
    // profile.meta has a new property called "categories", which contains a
    // list of categories, which are objects with "name" and "color" properties.
    // The "category" column in the frameTable now refers to elements in this
    // list.
    //
    // Old category list:
    // https://searchfox.org/mozilla-central/rev/5a744713370ec47969595e369fd5125f123e6d24/js/public/ProfilingStack.h#193-201
    // New category list:
    // https://searchfox.org/mozilla-central/rev/04b9cbbc2be2137a37e158a5ebaf9c7bef2364f9/js/public/ProfilingStack.h#193-200
    //
    // In addition to adding the meta category values, this upgrader attempts to deduce
    // a frame's category from a set of known function names. This helps the UI visualize
    // category-only views when that information is completely lacking. This is a
    // "best guess" approach, that may not get the information completely correct.
    // This list can safely be updated in the future, if needed, to help better refine
    // the categories.
    profile.meta.categories = [
      {
        name: 'Idle',
        color: 'transparent',
      },
      {
        name: 'Other',
        color: 'grey',
      },
      {
        name: 'JavaScript',
        color: 'yellow',
      },
      {
        name: 'Layout',
        color: 'purple',
      },
      {
        name: 'Graphics',
        color: 'green',
      },
      {
        name: 'DOM',
        color: 'blue',
      },
      {
        name: 'GC / CC',
        color: 'orange',
      },
      {
        name: 'Network',
        color: 'lightblue',
      },
    ];
    const IDLE = 0;
    const OTHER = 1;
    const JS = 2;
    const LAYOUT = 3;
    const GRAPHICS = 4;
    const DOM = 5;
    const GCCC = 6;
    const NETWORK = 7;
    const oldCategoryToNewCategory = {
      [1 << 4 /* OTHER */]: OTHER,
      [1 << 5 /* CSS */]: LAYOUT,
      [1 << 6 /* JS */]: JS,
      [1 << 7 /* GC */]: GCCC,
      [1 << 8 /* CC */]: GCCC,
      [1 << 9 /* NETWORK */]: NETWORK,
      [1 << 10 /* GRAPHICS */]: GRAPHICS,
      [1 << 11 /* STORAGE */]: OTHER,
      [1 << 12 /* EVENTS */]: OTHER,
    };
    // This is the list of function names that are used to map to categories.
    const exactMatches = new Map([
      [
        '-[GeckoNSApplication nextEventMatchingMask:untilDate:inMode:dequeue:]',
        IDLE,
      ],
      ['base::MessagePumpDefault::Run(base::MessagePump::Delegate*)', IDLE],
      ['mozilla::widget::WinUtils::WaitForMessage(unsigned long)', IDLE],
      [
        'mozilla::ThreadEventQueue<mozilla::PrioritizedEventQueue<mozilla::LabeledEventQueue> >::GetEvent(bool,mozilla::EventPriority *)',
        IDLE,
      ],
      [
        'mozilla::ThreadEventQueue<mozilla::PrioritizedEventQueue<mozilla::EventQueue> >::GetEvent(bool,mozilla::EventPriority *)',
        IDLE,
      ],
      [
        'mozilla::ThreadEventQueue<mozilla::EventQueue>::GetEvent(bool,mozilla::EventPriority *)',
        IDLE,
      ],
      [
        'mozilla::layers::PaintThread::AsyncPaintContents(mozilla::layers::CompositorBridgeChild *,mozilla::layers::CapturedPaintState *,bool (*)(mozilla::layers::CapturedPaintState *))',
        GRAPHICS,
      ],
      ['PresShell::DoFlushPendingNotifications InterruptibleLayout', LAYOUT],
      ['nsRefreshDriver::Tick', LAYOUT],
      ['nsLayoutUtils::GetFrameForPoint', LAYOUT],
      ['nsAppShell::ProcessGeckoEvents', OTHER],
      ['PollWrapper(_GPollFD*, unsigned int, int)', IDLE],
      ['mozilla::image::DecodePoolImpl::PopWorkLocked(bool)', IDLE],
      [
        'nsCCUncollectableMarker::Observe(nsISupports*, char const*, char16_t const*)',
        GCCC,
      ],
      ['g_main_context_dispatch', OTHER],
      ['nsContentSink::StartLayout(bool)', LAYOUT],
    ]);

    const upToFirstSpaceMatches = new Map([
      ['PresShell::DoFlushPendingNotifications', LAYOUT],
      ['PresShell::DoReflow', LAYOUT],
    ]);

    function truncateAtFirstSpace(s: string): string {
      const spacePos = s.indexOf(' ');
      return spacePos === -1 ? s : s.substr(0, spacePos);
    }

    function getCategoryForFuncName(funcName: string): number | void {
      const exactMatch = exactMatches.get(funcName);
      if (exactMatch !== undefined) {
        return exactMatch;
      }

      const truncatedMatch = upToFirstSpaceMatches.get(
        truncateAtFirstSpace(funcName)
      );
      return truncatedMatch;
    }

    const domCallRegex = /^(get |set )?\w+(\.\w+| constructor)$/;

    // Go through all of the threads and their frames and attempt to deduce
    // the categories by looking at the function names.
    for (const thread of profile.threads) {
      const { frameTable, funcTable, stringArray } = thread;
      const stringTable = new UniqueStringArray(stringArray);
      for (let i = 0; i < frameTable.length; i++) {
        const funcIndex = frameTable.func[i];
        const funcName = stringTable.getString(funcTable.name[funcIndex]);
        const categoryBasedOnFuncName = getCategoryForFuncName(funcName);
        if (categoryBasedOnFuncName !== undefined) {
          frameTable.category[i] = categoryBasedOnFuncName;
        } else {
          const oldCategory = frameTable.category[i];
          if (oldCategory !== null) {
            if (!funcTable.isJS[funcIndex] && domCallRegex.test(funcName)) {
              frameTable.category[i] = DOM;
            } else {
              const newCategory =
                oldCategory in oldCategoryToNewCategory
                  ? oldCategoryToNewCategory[oldCategory]
                  : 1 /* Other */;
              frameTable.category[i] = newCategory;
            }
          }
        }
      }
    }
  },
  [13]: profile => {
    // The stackTable has a new column called "category", which is computed
    // from the stack's frame's category, or if that is null, from the stack's
    // prefix's category. For root stacks whose frame doesn't have a category,
    // the category is set to the grey category (usually something like "Other").
    // The same algorithm is used in profile processing, when the processed
    // profile's category column is derived from the gecko profile (which does
    // not have a category column in its stack table).
    const { meta, threads } = profile;
    const defaultCategory = meta.categories.findIndex(c => c.color === 'grey');

    for (const thread of threads) {
      const { stackTable, frameTable } = thread;
      stackTable.category = new Array(stackTable.length);
      for (let i = 0; i < stackTable.length; i++) {
        const frameIndex = stackTable.frame[i];
        const frameCategory = frameTable.category[frameIndex];
        if (frameCategory !== null) {
          stackTable.category[i] = frameCategory;
        } else {
          const prefix = stackTable.prefix[i];
          if (prefix !== null) {
            stackTable.category[i] = stackTable.category[prefix];
          } else {
            stackTable.category[i] = defaultCategory;
          }
        }
      }
    }
  },
  [14]: profile => {
    // Profiles are now required to have either a string or number pid. If the pid
    // is a string, then it is a generated name, if it is a number, it's the pid
    // generated by the system.
    const { threads } = profile;
    for (let threadIndex = 0; threadIndex < threads.length; threadIndex++) {
      const thread = threads[threadIndex];
      if (thread.pid === null || thread.pid === undefined) {
        thread.pid = `Unknown Process ${threadIndex + 1}`;
      }
    }
  },
  [15]: profile => {
    // Profiles now have a column property in the frameTable
    for (const thread of profile.threads) {
      thread.frameTable.column = new Array(thread.frameTable.length);
      for (let i = 0; i < thread.frameTable.length; i++) {
        thread.frameTable.column[i] = null;
      }
    }
  },
  [16]: profile => {
    // The type field on some markers were missing. Renamed category field of
    // VsyncTimestamp and LayerTranslation marker payloads to type and added
    // a type field to Screenshot marker payload.
    // In addition to that, we removed the `vsync` field from VsyncTimestamp
    // since we don't use that field and have a timestamp for them already.
    // Old profiles might still have this property.
    for (const thread of profile.threads) {
      const { stringArray, markers } = thread;
      const stringTable = new UniqueStringArray(stringArray);
      const newDataArray = [];
      for (let i = 0; i < markers.length; i++) {
        const name = stringTable.getString(markers.name[i]);
        const data = markers.data[i];
        switch (name) {
          case 'VsyncTimestamp':
            newDataArray[i] = {
              type: 'VsyncTimestamp',
              vsync: data.vsync,
            };
            break;
          case 'LayerTranslation':
            newDataArray[i] = {
              type: 'LayerTranslation',
              layer: data.layer,
              x: data.x,
              y: data.y,
            };
            break;
          case 'CompositorScreenshot':
            newDataArray[i] = {
              type: 'CompositorScreenshot',
              url: data.url,
              windowID: data.windowID,
              windowWidth: data.windowWidth,
              windowHeight: data.windowHeight,
            };
            break;
          default:
            newDataArray[i] = data;
            break;
        }
      }
      thread.markers.data = newDataArray;
    }
  },
  [17]: profile => {
<<<<<<< HEAD
    // funcTable gains a new field: columnNumber.
    for (const thread of profile.threads) {
      const { funcTable, stringArray } = thread;
      const stringTable = new UniqueStringArray(stringArray);

      funcTable.columnNumber = [];
      for (
        let funcIndex = 0;
        funcIndex < thread.funcTable.length;
        funcIndex++
      ) {
        if (funcTable.isJS[funcIndex]) {
          const fileNameIndex = funcTable.fileName[funcIndex];
          let fileName;
          if (fileNameIndex !== null) {
            fileName = stringTable.getString(fileNameIndex);
            const match = /^(.*):([0-9]+)$/.exec(fileName);
            if (match) {
              funcTable.columnNumber[funcIndex] =
                funcTable.lineNumber[funcIndex];
              stringTable.changeString(fileNameIndex, match[1]);

              funcTable.lineNumber[funcIndex] = parseInt(match[2], 10);
            } else {
              funcTable.columnNumber[funcIndex] = null;
            }
          }
        } else {
          funcTable.columnNumber[funcIndex] = null;
=======
    // Profiles now have a relevantForJS property in the funcTable.
    // This column is false on C++ and JS frames, and true on label frames that
    // are entry and exit points to JS.
    // The upgrader below tries to detect existing JS entry and exit points
    // based on the string name of the label frame.
    // Existing entry points in old profiles are label frames with the string
    // "AutoEntryScript <some entry reason>"
    // and existing exit points in old profiles are label frames for WebIDL
    // APIs, which have one of four forms: constructor, method, getter or setter.
    // Examples:
    // StructuredCloneHolder constructor
    // Node.appendChild
    // get Element.scrollTop
    // set CSS2Properties.height
    const domCallRegex = /^(get |set )?\w+(\.\w+| constructor)$/;
    for (const thread of profile.threads) {
      const { funcTable, stringArray } = thread;
      const stringTable = new UniqueStringArray(stringArray);
      funcTable.relevantForJS = new Array(funcTable.length);
      for (let i = 0; i < funcTable.length; i++) {
        const location = stringTable.getString(funcTable.name[i]);
        if (location.startsWith('AutoEntryScript ')) {
          funcTable.name[i] = stringTable.indexForString(
            location.substring('AutoEntryScript '.length)
          );
          funcTable.relevantForJS[i] = true;
        } else {
          funcTable.relevantForJS[i] = domCallRegex.test(location);
>>>>>>> 1d92528b
        }
      }
      thread.stringArray = stringTable.serializeToArray();
    }
  },
};
/* eslint-enable no-useless-computed-key */<|MERGE_RESOLUTION|>--- conflicted
+++ resolved
@@ -22,7 +22,7 @@
 import { UniqueStringArray } from '../utils/unique-string-array';
 import { timeCode } from '../utils/time-code';
 
-export const CURRENT_VERSION = 17; // The current version of the "processed" profile format.
+export const CURRENT_VERSION = 18; // The current version of the "processed" profile format.
 
 // Processed profiles before version 1 did not have a profile.meta.preprocessedProfileVersion
 // field. Treat those as version zero.
@@ -785,37 +785,6 @@
     }
   },
   [17]: profile => {
-<<<<<<< HEAD
-    // funcTable gains a new field: columnNumber.
-    for (const thread of profile.threads) {
-      const { funcTable, stringArray } = thread;
-      const stringTable = new UniqueStringArray(stringArray);
-
-      funcTable.columnNumber = [];
-      for (
-        let funcIndex = 0;
-        funcIndex < thread.funcTable.length;
-        funcIndex++
-      ) {
-        if (funcTable.isJS[funcIndex]) {
-          const fileNameIndex = funcTable.fileName[funcIndex];
-          let fileName;
-          if (fileNameIndex !== null) {
-            fileName = stringTable.getString(fileNameIndex);
-            const match = /^(.*):([0-9]+)$/.exec(fileName);
-            if (match) {
-              funcTable.columnNumber[funcIndex] =
-                funcTable.lineNumber[funcIndex];
-              stringTable.changeString(fileNameIndex, match[1]);
-
-              funcTable.lineNumber[funcIndex] = parseInt(match[2], 10);
-            } else {
-              funcTable.columnNumber[funcIndex] = null;
-            }
-          }
-        } else {
-          funcTable.columnNumber[funcIndex] = null;
-=======
     // Profiles now have a relevantForJS property in the funcTable.
     // This column is false on C++ and JS frames, and true on label frames that
     // are entry and exit points to JS.
@@ -844,7 +813,38 @@
           funcTable.relevantForJS[i] = true;
         } else {
           funcTable.relevantForJS[i] = domCallRegex.test(location);
->>>>>>> 1d92528b
+        }
+      }
+      thread.stringArray = stringTable.serializeToArray();
+    }
+  },
+ [18]: profile => {
+    // funcTable gains a new field: columnNumber.
+    for (const thread of profile.threads) {
+      const { funcTable, stringArray } = thread;
+      const stringTable = new UniqueStringArray(stringArray);
+      funcTable.columnNumber = [];
+      for (
+        let funcIndex = 0;
+        funcIndex < thread.funcTable.length;
+        funcIndex++
+      ) {
+        if (funcTable.isJS[funcIndex]) {
+          const fileNameIndex = funcTable.fileName[funcIndex];
+          if (fileNameIndex !== null) {
+            let fileName = stringTable.getString(fileNameIndex);
+            const match = /^(.*):([0-9]+)$/.exec(fileName);
+            if (match) {
+              funcTable.columnNumber[funcIndex] =
+                funcTable.lineNumber[funcIndex];
+              funcTable.fileName[funcIndex] = stringTable.indexForString(match[1]);
+              funcTable.lineNumber[funcIndex] = parseInt(match[2], 10);
+            } else {
+              funcTable.columnNumber[funcIndex] = null;
+            }
+          }
+        } else {
+          funcTable.columnNumber[funcIndex] = null;
         }
       }
       thread.stringArray = stringTable.serializeToArray();
