Array.prototype.clone = function() { return this.slice(0); }

function Sample(name, extraInfo, line) {
  this.frames = [name];
  this.extraInfo = extraInfo;
  this.lines = [];
  this.clone = function() {
    var cpy = new Sample("", extraInfo, null);
    cpy.frames = this.frames.clone();
    cpy.lines = this.lines.clone();
    return cpy;
  }
}

function TreeNode(name, parent) {
  this.name = name;
  this.children = [];
  this.counter = 1;
  this.parent = parent;
}
TreeNode.prototype.traverse = function TreeNode_traverse(callback) {
  if (this.children.length == 0) {
    return false;
  }
  for (var i = 0; i < this.children.length; ++i) {
    var child = this.children[i];
    var result = callback(child);
    if (result !== false) {
      return result;
    }
  }
  return false;
};
TreeNode.prototype.getDepth = function TreeNode__getDepth() {
  if (this.parent)
    return this.parent.getDepth() + 1;
  return 0;
};
TreeNode.prototype.findChild = function TreeNode_findChild(name) {
  for (var i = 0; i < this.children.length; i++) {
    var child = this.children[i];
    if (child.name == name)
      return child;
  }
  return null;
}
// path is an array of strings which is matched to our nodes' names.
// Try to walk path in our own tree and return the last matching node. The
// length of the match can be calculated by the caller by comparing the
// returned node's depth with the depth of the path's start node.
TreeNode.prototype.followPath = function TreeNode_followPath(path) {
  if (path.length == 0)
    return this;

  var matchingChild = this.findChild(path[0]);
  if (!matchingChild)
    return this;

  return matchingChild.followPath(path.slice(1));
};
TreeNode.prototype.incrementCountersInParentChain = function TreeNode_incrementCountersInParentChain() {
  this.counter++;
  if (this.parent)
    this.parent.incrementCountersInParentChain();
};

var Parser = {
  parse: function Parser_parse(data) {
    var lines = data.split("\n");
    var extraInfo = {};
    var symbols = [];
    var symbolIndices = {};
    var functions = [];
    var functionIndices = {};

    function indexForFunction(functionName, libraryName) {
      if (functionName in functionIndices)
        return functionIndices[functionName];
      var newIndex = functions.length;
      functions[newIndex] = {
        functionName: functionName,
        libraryName: libraryName
      };
      functionIndices[functionName] = newIndex;
      return newIndex;
    }

    function parseSymbol(symbol) {
      var info = Parser.getFunctionInfo(symbol);
      return {
        symbolName: symbol,
        functionIndex: indexForFunction(info.functionName, info.libraryName),
        lineInformation: info.lineInformation
      };
    }

    function indexForSymbol(symbol) {
      if (symbol in symbolIndices)
        return symbolIndices[symbol];
      var newIndex = symbols.length;
      symbols[newIndex] = parseSymbol(symbol);
      symbolIndices[symbol] = newIndex;
      return newIndex;
    }

    var samples = [];
    var sample = null;
    for (var i = 0; i < lines.length; ++i) {
      var line = lines[i];
      if (line.length < 2 || line[1] != '-') {
        // invalid line, ignore it
        continue;
      }
      var info = line.substring(2);
      switch (line[0]) {
      //case 'l':
      //  // leaf name
      //  if ("leafName" in extraInfo) {
      //    extraInfo.leafName += ":" + info;
      //  } else {
      //    extraInfo.leafName = info;
      //  }
      //  break;
      case 'm':
        // marker
        if (!("marker" in extraInfo)) {
          extraInfo.marker = [];
        }
        extraInfo.marker.push(info);
        break;
      case 's':
        // sample
        var sampleName = info;
        sample = new Sample(sampleName, extraInfo);
        samples.push(sample);
        extraInfo = {}; // reset the extra info for future rounds
        break;
      case 'c':
      case 'l':
        // continue sample
        if (sample) { // ignore the case where we see a 'c' before an 's'
          sample.frames.push(indexForSymbol(info));
        }
        break;
      case 'r':
        // responsiveness
        if (sample) {
          sample.extraInfo["responsiveness"] = parseFloat(info);
        }
        break;
      }
      if (sample != null)
        sample.lines.push(line);
    }
    return { symbols: symbols, functions: functions, samples: samples};
  },

  _cleanFunctionName: function Parser__cleanFunctionName(functionName) {
    var ignoredPrefix = "non-virtual thunk to ";
    if (functionName.substr(0, ignoredPrefix.length) == ignoredPrefix)
      return functionName.substr(ignoredPrefix.length);
    return functionName;
  },

  filterByJank: function Parser_filterByJank(profile, filterThreshold) {
    var samples = profile.samples.clone();
    calltrace_it: for (var i = 0; i < samples.length; ++i) {
      var sample = samples[i];
<<<<<<< HEAD
      if (!("responsiveness" in sample.extraInfo) ||
          sample.extraInfo["responsiveness"] < filterThreshold) {
        samples[i] = samples[i].clone();
        samples[i].frames = ["Filtered out"];
=======
      if (!sample)
        continue;
      if (!("responsiveness" in sample.extraInfo) ||
          sample.extraInfo["responsiveness"] < filterThreshold) {
        samples[i] = null;
>>>>>>> 11c9fc13
      }
    }
    return {
      symbols: profile.symbols,
      functions: profile.functions,
      samples: samples
    };
  },

  filterBySymbol: function Parser_filterBySymbol(profile, symbolOrFunctionIndex) {
    console.log("filtering profile by symbol " + symbolOrFunctionIndex);
    var samples = profile.samples.map(function filterSample(origSample) {
      if (!origSample)
        return null;
      var sample = origSample.clone();
      for (var i = 0; i < sample.frames.length; i++) {
        if (symbolOrFunctionIndex == sample.frames[i]) {
          sample.frames = sample.frames.slice(i);
          return sample;
        }
      }
      return null; // no frame matched; filter out complete sample
    });
    return {
      symbols: profile.symbols,
      functions: profile.functions,
      samples: samples
    };
  },

  filterByName: function Parser_filterByName(profile, filterName, useFunctions) {
    function getSymbolOrFunctionName(index, profile, useFunctions) {
      if (useFunctions) {
        if (!(index in profile.functions))
          return "";
        return profile.functions[index].functionName;
      }
      if (!(index in profile.symbols))
        return "";
      return profile.symbols[index].symbolName;
    }
    console.log("filtering profile by name " + filterName);
    var samples = profile.samples.clone();
    filterName = filterName.toLowerCase();
    calltrace_it: for (var i = 0; i < samples.length; ++i) {
      var sample = samples[i];
      if (!sample)
        continue;
      var callstack = sample.frames;
      for (var j = 0; j < callstack.length; ++j) { 
        var symbolOrFunctionName = getSymbolOrFunctionName(callstack[j], profile, useFunctions);
        if (symbolOrFunctionName.toLowerCase().indexOf(filterName) != -1) {
          continue calltrace_it;
        }
      }
      samples[i] = null;
    }
    return {
      symbols: profile.symbols,
      functions: profile.functions,
      samples: samples
    };
  },

  convertToCallTree: function Parser_convertToCallTree(profile, isReverse) {
    var samples = profile.samples.filter(function noNullSamples(sample) {
      return sample != null;
    });
    var treeRoot = new TreeNode(isReverse ? "(total)" : samples[0].frames[0], null);
    treeRoot.counter = 0;
    treeRoot.totalSamples = samples.length;
    for (var i = 0; i < samples.length; ++i) {
      var sample = samples[i];
      var callstack = sample.frames.clone();
      callstack.shift();
      if (isReverse)
        callstack.reverse();
      var deepestExistingNode = treeRoot.followPath(callstack);
      var remainingCallstack = callstack.slice(deepestExistingNode.getDepth());
      deepestExistingNode.incrementCountersInParentChain();
      var node = deepestExistingNode;
      for (var j = 0; j < remainingCallstack.length; ++j) {
        var frame = remainingCallstack[j];
        var child = new TreeNode(frame, node);
        child.totalSamples = samples.length;
        node.children.push(child);
        node = child;
      }
    }
    return treeRoot;
  },
  _clipText: function Tree__clipText(text, length) {
    if (text.length <= length)
      return text;
    return text.substr(0, length) + "...";
  },
  mergeUnbranchedCallPaths: function Tree_mergeUnbranchedCallPaths(root) {
    var mergedNames = [root.name];
    var node = root;
    while (node.children.length == 1 && node.count == node.children[0].count) {
      node = node.children[0];
      mergedNames.push(node.name);
    }
    if (node != root) {
      // Merge path from root to node into root.
      root.children = node.children;
      root.mergedNames = mergedNames;
      //root.name = this._clipText(root.name, 50) + " to " + this._clipText(node.name, 50);
    }
    for (var i = 0; i < root.children.length; i++) {
      this.mergeUnbranchedCallPaths(root.children[i]);
    }
  },
  getFunctionInfo: function Parser_getFunctionInfo(fullName) {
    var match =
      /^(.*) \(in ([^\)]*)\) (\+ [0-9]+)$/.exec(fullName) ||
      /^(.*) \(in ([^\)]*)\) (\(.*:.*\))$/.exec(fullName) ||
      /^(.*) \(in ([^\)]*)\)$/.exec(fullName) ||
      /^(.*)$/.exec(fullName);
    return {
      functionName: match[1],
      libraryName: match[2] || "",
      lineInformation: match[3] || ""
    };
  },
  discardLineLevelInformation: function Tree_discardLineLevelInformation(profile) {
    var symbols = profile.symbols;
    var data = profile.samples;
    var filteredData = [];
    for (var i = 0; i < data.length; i++) {
      if (!data[i]) {
        filteredData.push(null);
        continue;
      }
      filteredData.push(data[i].clone());
      var frames = filteredData[i].frames;
      for (var j = 0; j < frames.length; j++) {
        if (!(frames[j] in symbols))
          continue;
        frames[j] = symbols[frames[j]].functionIndex;
      }
    }
    return {
      symbols: symbols,
      functions: profile.functions,
      samples: filteredData
    };
  },
};<|MERGE_RESOLUTION|>--- conflicted
+++ resolved
@@ -166,18 +166,11 @@
     var samples = profile.samples.clone();
     calltrace_it: for (var i = 0; i < samples.length; ++i) {
       var sample = samples[i];
-<<<<<<< HEAD
-      if (!("responsiveness" in sample.extraInfo) ||
-          sample.extraInfo["responsiveness"] < filterThreshold) {
-        samples[i] = samples[i].clone();
-        samples[i].frames = ["Filtered out"];
-=======
       if (!sample)
         continue;
       if (!("responsiveness" in sample.extraInfo) ||
           sample.extraInfo["responsiveness"] < filterThreshold) {
         samples[i] = null;
->>>>>>> 11c9fc13
       }
     }
     return {
